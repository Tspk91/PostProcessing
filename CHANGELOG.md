--- conflicted
+++ resolved
@@ -4,17 +4,16 @@
 The format is based on [Keep a Changelog](http://keepachangelog.com/en/1.0.0/)
 and this project adheres to [Semantic Versioning](http://semver.org/spec/v2.0.0.html).
 
+## [2.0.18-preview]
+- Camera viewport wasn't working properly when outputting directly to the backbuffer.
+
 ## [2.0.17-preview]
 
 ### Fixed
 - First pass at improving VR support.
-<<<<<<< HEAD
-- Camera viewport wasn't working properly when outputting directly to the backbuffer.
-=======
 - Assert on Invalid LDR Lookup Texture size; added a check in the inspector for the user.
 - Improved performance on Unity 2019.1+ by avoiding unnecessary blits if no other image effect is active.
 - Use new ASTC enums on unity 2019.1+.
->>>>>>> 74105573
 
 ## [2.0.16-preview]
 
