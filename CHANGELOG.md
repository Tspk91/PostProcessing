# Changelog
All notable changes to this package will be documented in this file.

The format is based on [Keep a Changelog](http://keepachangelog.com/en/1.0.0/)
and this project adheres to [Semantic Versioning](http://semver.org/spec/v2.0.0.html).

<<<<<<< HEAD
## [2.0.9-preview]
- Update assembly definitions to output assemblies that match Unity naming convention (Unity.*).
=======
## [Next version]

### Fixed
- Better handling of volumes in nested-prefabs.
- The Multi-scale volumetric obscurance effect wasn't properly releasing some of its temporary targets.
>>>>>>> 2a932a1f

## [2.0.8-preview]

### Fixed
- Post-processing is now working with VR SRP in PC.
- Crash on Vulkan when blending 3D textures.
- `RuntimeUtilities.DestroyVolume()` works as expected now.
- Excessive CPU usage on PS4 due to a badly initialized render texture.

### Changed
- Improved volume texture blending.

### Added
- `Depth` debug mode can now display linear depth instead of the raw platform depth.

## [2.0.7-preview]

### Fixed
- Post-processing wasn't working on Unity 2018.3.

### Added
- Bloom now comes with a `Clamp` parameter to limit the amount of bloom that comes with ultra-bright pixels.

## [2.0.6-preview]

### Fixed
- On large scenes, the first object you'd add to a profile could throw a `NullReferenceException`. ([#530](https://github.com/Unity-Technologies/PostProcessing/pull/530))
- Dithering now works correctly in dark areas when working in Gamma mode.
- Colored grain wasn't colored when `POSTFX_DEBUG_STATIC_GRAIN` was set.
- No more warning in the console when `POSTFX_DEBUG_STATIC_GRAIN` is set.

### Changed
- Minor scripting API improvements. ([#530](https://github.com/Unity-Technologies/PostProcessing/pull/530))
- More implicit casts for `VectorXParameter` and `ColorParameter` to `Vector2`, `Vector3` and `Vector4`.
- Script-instantiated profiles in volumes are now properly supported in the inspector. ([#530](https://github.com/Unity-Technologies/PostProcessing/pull/530))
- Improved volume UI & styling.

## [2.0.5-preview]

### Fixed
- More XR/Switch related fixes.

## [2.0.4-preview]

### Fixed
- Temporal Anti-aliasing creating NaN values in some cases. ([#337](https://github.com/Unity-Technologies/PostProcessing/issues/337))
- Auto-exposure has been fixed to work the same way it did before the full-compute port.
- XR compilation errors on Xbox One & Switch (2018.2).
- `ArgumentNullException` when attempting to get a property sheet for a null shader. ([#515](https://github.com/Unity-Technologies/PostProcessing/pull/515))
- Stop NaN Propagation not working for opaque-only effects.
- HDR color grading had a slight color temperature offset.
- PSVita compatibility.
- Tizen warning on 2018.2.
- Errors in the console when toggling lighting on/off in the scene view when working in Deferred.
- Debug monitors now work properly with HDRP.

### Added
- Contribution slider for the LDR Lut.
- Support for proper render target load/store actions on mobile (2018.2).

### Changed
- Slightly improved speed & quality of Temporal Anti-aliasing.
- Improved volume texture blending.
- Improved support for LDR Luts of sizes other than 1024x32. ([#507](https://github.com/Unity-Technologies/PostProcessing/issues/507))
- Bloom's `Fast Mode` has been made faster.
- Depth of Field focus is now independent from the screen resolution.
- The number of variants for some shaders has been reduced to improve first-build speed. The biggest one, Uber, is down to 576 variants.

## [2.0.3-preview] - 2018-03-13

### Fixed
- Disabled debug compute shaders on OpenGL ES3 to avoid crashes on a lot of Android devices.
- `NullReferenceException` while mixing volumes and global volumes. ([#498](https://github.com/Unity-Technologies/PostProcessing/issues/498))

### Changed
- Improved performances when blending between identical textures.

## [2.0.2-preview] - 2018-03-07

This is the first release of *PostProcessing*.<|MERGE_RESOLUTION|>--- conflicted
+++ resolved
@@ -4,16 +4,14 @@
 The format is based on [Keep a Changelog](http://keepachangelog.com/en/1.0.0/)
 and this project adheres to [Semantic Versioning](http://semver.org/spec/v2.0.0.html).
 
-<<<<<<< HEAD
 ## [2.0.9-preview]
-- Update assembly definitions to output assemblies that match Unity naming convention (Unity.*).
-=======
-## [Next version]
 
 ### Fixed
 - Better handling of volumes in nested-prefabs.
 - The Multi-scale volumetric obscurance effect wasn't properly releasing some of its temporary targets.
->>>>>>> 2a932a1f
+
+### Changed
+- Update assembly definitions to output assemblies that match Unity naming convention (Unity.*).
 
 ## [2.0.8-preview]
 
