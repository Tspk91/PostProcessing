--- conflicted
+++ resolved
@@ -90,12 +90,7 @@
 
         float4 FragLDRFromScratch(VaryingsDefault i) : SV_Target
         {
-<<<<<<< HEAD
-            // 2D strip lut
             float3 colorLinear = GetLutStripValue(i.texcoordStereo, _Lut2D_Params);
-=======
-            float3 colorLinear = GetLutStripValue(i.texcoord, _Lut2D_Params);
->>>>>>> f5b2a0aa
             float3 graded = ColorGradeLDR(colorLinear);
             return float4(graded, 1.0);
         }
