Shader "Hidden/PostProcessing/Uber"
{
    HLSLINCLUDE

<<<<<<< HEAD
#pragma target 3.0

#pragma multi_compile __ UNITY_COLORSPACE_GAMMA
#pragma multi_compile __ DISTORT
#pragma multi_compile __ CHROMATIC_ABERRATION CHROMATIC_ABERRATION_LOW
#pragma multi_compile __ BLOOM
#pragma multi_compile __ COLOR_GRADING_LDR_2D COLOR_GRADING_HDR_2D COLOR_GRADING_HDR_3D
#pragma multi_compile __ VIGNETTE
#pragma multi_compile __ GRAIN
#pragma multi_compile __ FINALPASS

#include "../StdLib.hlsl"
#include "../Colors.hlsl"
#include "../Sampling.hlsl"
#include "Distortion.hlsl"
#include "Dithering.hlsl"

#define MAX_CHROMATIC_SAMPLES 16

        SCREENSPACE_TEXTURE(_MainTex);
        SAMPLER2D(sampler_MainTex);
=======
        #pragma target 3.0

        #pragma multi_compile __ DISTORT
        #pragma multi_compile __ CHROMATIC_ABERRATION CHROMATIC_ABERRATION_LOW
        #pragma multi_compile __ BLOOM BLOOM_LOW
        #pragma multi_compile __ COLOR_GRADING_LDR_2D COLOR_GRADING_HDR_2D COLOR_GRADING_HDR_3D
        #pragma multi_compile __ VIGNETTE
        #pragma multi_compile __ GRAIN
        #pragma multi_compile __ FINALPASS

        #include "../StdLib.hlsl"
        #include "../Colors.hlsl"
        #include "../Sampling.hlsl"
        #include "Distortion.hlsl"
        #include "Dithering.hlsl"

        #define MAX_CHROMATIC_SAMPLES 16

        TEXTURE2D_SAMPLER2D(_MainTex, sampler_MainTex);
>>>>>>> 660b9d05
        float4 _MainTex_TexelSize;

        // Auto exposure / eye adaptation
        TEXTURE2D_SAMPLER2D(_AutoExposureTex, sampler_AutoExposureTex);

        // Bloom
        TEXTURE2D_SAMPLER2D(_BloomTex, sampler_BloomTex);
        TEXTURE2D_SAMPLER2D(_Bloom_DirtTex, sampler_Bloom_DirtTex);
        float4 _BloomTex_TexelSize;
        float4 _Bloom_DirtTileOffset; // xy: tiling, zw: offset
        half3 _Bloom_Settings; // x: sampleScale, y: intensity, z: dirt intensity
        half3 _Bloom_Color;

        // Chromatic aberration
        TEXTURE2D_SAMPLER2D(_ChromaticAberration_SpectralLut, sampler_ChromaticAberration_SpectralLut);
        half _ChromaticAberration_Amount;

        // Color grading
    #if COLOR_GRADING_HDR_3D

        TEXTURE3D_SAMPLER3D(_Lut3D, sampler_Lut3D);
        float2 _Lut3D_Params;

    #else

        TEXTURE2D_SAMPLER2D(_Lut2D, sampler_Lut2D);
        float3 _Lut2D_Params;

    #endif

        half _PostExposure; // EV (exp2)

        // Vignette
        half3 _Vignette_Color;
        half2 _Vignette_Center; // UV space
        half4 _Vignette_Settings; // x: intensity, y: smoothness, z: roundness, w: rounded
        half _Vignette_Opacity;
        half _Vignette_Mode; // <0.5: procedural, >=0.5: masked
        TEXTURE2D_SAMPLER2D(_Vignette_Mask, sampler_Vignette_Mask);

        // Grain
        TEXTURE2D_SAMPLER2D(_GrainTex, sampler_GrainTex);
        half2 _Grain_Params1; // x: lum_contrib, y: intensity
        float4 _Grain_Params2; // x: xscale, h: yscale, z: xoffset, w: yoffset

        // Misc
        half _LumaInAlpha;

        half4 FragUber(VaryingsDefault i) : SV_Target
        {
            UNITY_SETUP_STEREO_EYE_INDEX_POST_VERTEX(i);

            float2 uv = i.texcoord;

            //>>> Automatically skipped by the shader optimizer when not used
            float2 uvDistorted = Distort(i.texcoord);
            float2 uvStereoDistorted = Distort(i.texcoordStereo);
            //<<<

            half autoExposure = SAMPLE_TEXTURE2D(_AutoExposureTex, sampler_AutoExposureTex, uv).r;
            half4 color = (0.0).xxxx;

            // Inspired by the method described in "Rendering Inside" [Playdead 2016]
            // https://twitter.com/pixelmager/status/717019757766123520
            #if CHROMATIC_ABERRATION
            {
                float2 coords = 2.0 * uv - 1.0;
                float2 end = uv - coords * dot(coords, coords) * _ChromaticAberration_Amount;

                float2 diff = end - uv;
                int samples = clamp(int(length(_MainTex_TexelSize.zw * diff / 2.0)), 3, MAX_CHROMATIC_SAMPLES);
                float2 delta = diff / samples;
                float2 pos = uv;
                half4 sum = (0.0).xxxx, filterSum = (0.0).xxxx;

                for (int i = 0; i < samples; i++)
                {
                    half t = (i + 0.5) / samples;
                    half4 s = SAMPLE_TEXTURE2D_LOD(_MainTex, sampler_MainTex, UnityStereoTransformScreenSpaceTex(Distort(pos)), 0);
                    half4 filter = half4(SAMPLE_TEXTURE2D_LOD(_ChromaticAberration_SpectralLut, sampler_ChromaticAberration_SpectralLut, float2(t, 0.0), 0).rgb, 1.0);

                    sum += s * filter;
                    filterSum += filter;
                    pos += delta;
                }

                color = sum / filterSum;
            }
            #elif CHROMATIC_ABERRATION_LOW
            {
                float2 coords = 2.0 * uv - 1.0;
                float2 end = uv - coords * dot(coords, coords) * _ChromaticAberration_Amount;
                float2 delta = (end - uv) / 3;

                half4 filterA = half4(SAMPLE_TEXTURE2D_LOD(_ChromaticAberration_SpectralLut, sampler_ChromaticAberration_SpectralLut, float2(0.5 / 3, 0.0), 0).rgb, 1.0);
                half4 filterB = half4(SAMPLE_TEXTURE2D_LOD(_ChromaticAberration_SpectralLut, sampler_ChromaticAberration_SpectralLut, float2(1.5 / 3, 0.0), 0).rgb, 1.0);
                half4 filterC = half4(SAMPLE_TEXTURE2D_LOD(_ChromaticAberration_SpectralLut, sampler_ChromaticAberration_SpectralLut, float2(2.5 / 3, 0.0), 0).rgb, 1.0);

                half4 texelA = SAMPLE_TEXTURE2D_LOD(_MainTex, sampler_MainTex, UnityStereoTransformScreenSpaceTex(Distort(uv)), 0);
                half4 texelB = SAMPLE_TEXTURE2D_LOD(_MainTex, sampler_MainTex, UnityStereoTransformScreenSpaceTex(Distort(delta + uv)), 0);
                half4 texelC = SAMPLE_TEXTURE2D_LOD(_MainTex, sampler_MainTex, UnityStereoTransformScreenSpaceTex(Distort(delta * 2.0 + uv)), 0);

                half4 sum = texelA * filterA + texelB * filterB + texelC * filterC;
                half4 filterSum = filterA + filterB + filterC;
                color = sum / filterSum;
            }
            #else
            {
                color = SAMPLE_SCREENSPACE_TEXTURE(_MainTex, sampler_MainTex, uvStereoDistorted);
            }
            #endif

            // Gamma space... Gah.
            #if UNITY_COLORSPACE_GAMMA
            {
                color = SRGBToLinear(color);
            }
            #endif

            color.rgb *= autoExposure;

            #if BLOOM || BLOOM_LOW
            {
                #if BLOOM
                half4 bloom = UpsampleTent(TEXTURE2D_PARAM(_BloomTex, sampler_BloomTex), uvDistorted, _BloomTex_TexelSize.xy, _Bloom_Settings.x);
                #else
                half4 bloom = UpsampleBox(TEXTURE2D_PARAM(_BloomTex, sampler_BloomTex), uvDistorted, _BloomTex_TexelSize.xy, _Bloom_Settings.x);
                #endif

                // UVs should be Distort(uv * _Bloom_DirtTileOffset.xy + _Bloom_DirtTileOffset.zw)
                // but considering we use a cover-style scale on the dirt texture the difference
                // isn't massive so we chose to save a few ALUs here instead in case lens distortion
                // is active
                half4 dirt = half4(SAMPLE_TEXTURE2D(_Bloom_DirtTex, sampler_Bloom_DirtTex, uvDistorted * _Bloom_DirtTileOffset.xy + _Bloom_DirtTileOffset.zw).rgb, 0.0);

                // Additive bloom (artist friendly)
                bloom *= _Bloom_Settings.y;
                dirt *= _Bloom_Settings.z;
                color += bloom * half4(_Bloom_Color, 1.0);
                color += dirt * bloom;
            }
            #endif

            #if VIGNETTE
            {
                UNITY_BRANCH
                if (_Vignette_Mode < 0.5)
                {
                    half2 d = abs(uvDistorted - _Vignette_Center) * _Vignette_Settings.x;
                    d.x *= lerp(1.0, _ScreenParams.x / _ScreenParams.y, _Vignette_Settings.w);
                    d = pow(saturate(d), _Vignette_Settings.z); // Roundness
                    half vfactor = pow(saturate(1.0 - dot(d, d)), _Vignette_Settings.y);
                    color.rgb *= lerp(_Vignette_Color, (1.0).xxx, vfactor);
                    color.a = lerp(1.0, color.a, vfactor);
                }
                else
                {
                    half vfactor = SAMPLE_TEXTURE2D(_Vignette_Mask, sampler_Vignette_Mask, uvDistorted).a;

                    #if !UNITY_COLORSPACE_GAMMA
                    {
                        vfactor = SRGBToLinear(vfactor);
                    }
                    #endif

                    half3 new_color = color.rgb * lerp(_Vignette_Color, (1.0).xxx, vfactor);
                    color.rgb = lerp(color.rgb, new_color, _Vignette_Opacity);
                    color.a = lerp(1.0, color.a, vfactor);
                }
            }
            #endif

            #if GRAIN
            {
                half3 grain = SAMPLE_TEXTURE2D(_GrainTex, sampler_GrainTex, i.texcoordStereo * _Grain_Params2.xy + _Grain_Params2.zw).rgb;

                // Noisiness response curve based on scene luminance
                float lum = 1.0 - sqrt(Luminance(saturate(color)));
                lum = lerp(1.0, lum, _Grain_Params1.x);

                color.rgb += color.rgb * grain * _Grain_Params1.y * lum;
            }
            #endif

            #if COLOR_GRADING_HDR_3D
            {
                color *= _PostExposure;
                float3 colorLutSpace = saturate(LUT_SPACE_ENCODE(color.rgb));
                color.rgb = ApplyLut3D(TEXTURE3D_PARAM(_Lut3D, sampler_Lut3D), colorLutSpace, _Lut3D_Params);
            }
            #elif COLOR_GRADING_HDR_2D
            {
                color *= _PostExposure;
                float3 colorLutSpace = saturate(LUT_SPACE_ENCODE(color.rgb));
                color.rgb = ApplyLut2D(TEXTURE2D_PARAM(_Lut2D, sampler_Lut2D), colorLutSpace, _Lut2D_Params);
            }
            #elif COLOR_GRADING_LDR_2D
            {
                color = saturate(color);

                // LDR Lut lookup needs to be in sRGB - for HDR stick to linear
                color.rgb = LinearToSRGB(color.rgb);
                color.rgb = ApplyLut2D(TEXTURE2D_PARAM(_Lut2D, sampler_Lut2D), color.rgb, _Lut2D_Params);
                color.rgb = SRGBToLinear(color.rgb);
            }
            #endif

            half4 output = color;

            #if FINALPASS
            {
                #if UNITY_COLORSPACE_GAMMA
                {
                    output = LinearToSRGB(output);
                }
                #endif

                output.rgb = Dither(output.rgb, i.texcoord);
            }
            #else
            {
                UNITY_BRANCH
                if (_LumaInAlpha > 0.5)
                {
                    // Put saturated luma in alpha for FXAA - higher quality than "green as luma" and
                    // necessary as RGB values will potentially still be HDR for the FXAA pass
                    half luma = Luminance(saturate(output));
                    output.a = luma;
                }

                #if UNITY_COLORSPACE_GAMMA
                {
                    output = LinearToSRGB(output);
                }
                #endif
            }
            #endif

            // Output RGB is still HDR at that point (unless range was crunched by a tonemapper)
            return output;
        }

    ENDHLSL

    SubShader
    {
        Cull Off ZWrite Off ZTest Always

        Pass
        {
            HLSLPROGRAM

                #pragma vertex VertUVTransform
                #pragma fragment FragUber

            ENDHLSL
        }

    }
}<|MERGE_RESOLUTION|>--- conflicted
+++ resolved
@@ -2,29 +2,6 @@
 {
     HLSLINCLUDE
 
-<<<<<<< HEAD
-#pragma target 3.0
-
-#pragma multi_compile __ UNITY_COLORSPACE_GAMMA
-#pragma multi_compile __ DISTORT
-#pragma multi_compile __ CHROMATIC_ABERRATION CHROMATIC_ABERRATION_LOW
-#pragma multi_compile __ BLOOM
-#pragma multi_compile __ COLOR_GRADING_LDR_2D COLOR_GRADING_HDR_2D COLOR_GRADING_HDR_3D
-#pragma multi_compile __ VIGNETTE
-#pragma multi_compile __ GRAIN
-#pragma multi_compile __ FINALPASS
-
-#include "../StdLib.hlsl"
-#include "../Colors.hlsl"
-#include "../Sampling.hlsl"
-#include "Distortion.hlsl"
-#include "Dithering.hlsl"
-
-#define MAX_CHROMATIC_SAMPLES 16
-
-        SCREENSPACE_TEXTURE(_MainTex);
-        SAMPLER2D(sampler_MainTex);
-=======
         #pragma target 3.0
 
         #pragma multi_compile __ DISTORT
@@ -43,8 +20,8 @@
 
         #define MAX_CHROMATIC_SAMPLES 16
 
-        TEXTURE2D_SAMPLER2D(_MainTex, sampler_MainTex);
->>>>>>> 660b9d05
+        SCREENSPACE_TEXTURE(_MainTex);
+        SAMPLER2D(sampler_MainTex);
         float4 _MainTex_TexelSize;
 
         // Auto exposure / eye adaptation
