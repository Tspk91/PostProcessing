using System;
using System.Collections.Generic;
using System.Linq;
using UnityEngine.Assertions;

namespace UnityEngine.Rendering.PostProcessing
{
#if UNITY_2017_2_OR_NEWER
    using XRSettings = UnityEngine.XR.XRSettings;
#elif UNITY_5_6_OR_NEWER
    using XRSettings = UnityEngine.VR.VRSettings;
#endif

    // TODO: XMLDoc everything (?)
#if UNITY_2018_3_OR_NEWER
    [ExecuteAlways]
#else
    [ExecuteInEditMode]
#endif
    [DisallowMultipleComponent, ImageEffectAllowedInSceneView]
    [AddComponentMenu("Rendering/Post-process Layer", 1000)]
    [RequireComponent(typeof(Camera))]
    public class PostProcessLayer : MonoBehaviour
    {
        public enum Antialiasing
        {
            None,
            FastApproximateAntialiasing,
            SubpixelMorphologicalAntialiasing,
            TemporalAntialiasing
        }

        // Settings
        public Transform volumeTrigger;
        public LayerMask volumeLayer;
        public bool stopNaNPropagation = true;

        // Builtins / hardcoded effects that don't benefit from volume blending
        public Antialiasing antialiasingMode = Antialiasing.None;
        public TemporalAntialiasing temporalAntialiasing;
        public SubpixelMorphologicalAntialiasing subpixelMorphologicalAntialiasing;
        public FastApproximateAntialiasing fastApproximateAntialiasing;
        public Fog fog;
        public Dithering dithering;

        public PostProcessDebugLayer debugLayer;

        [SerializeField]
        PostProcessResources m_Resources;

        // UI states
        [SerializeField] bool m_ShowToolkit;
        [SerializeField] bool m_ShowCustomSorter;

        // Will stop applying post-processing effects just before color grading is applied
        // Currently used to export to exr without color grading
        public bool breakBeforeColorGrading = false;

        // Pre-ordered custom user effects
        // These are automatically populated and made to work properly with the serialization
        // system AND the editor. Modify at your own risk.
        [Serializable]
        public sealed class SerializedBundleRef
        {
            // We can't serialize Type so use assemblyQualifiedName instead, we only need this at
            // init time anyway so it's fine
            public string assemblyQualifiedName;

            // Not serialized, is set/reset when deserialization kicks in
            public PostProcessBundle bundle;
        }

        [SerializeField]
        List<SerializedBundleRef> m_BeforeTransparentBundles;

        [SerializeField]
        List<SerializedBundleRef> m_BeforeStackBundles;

        [SerializeField]
        List<SerializedBundleRef> m_AfterStackBundles;

        public Dictionary<PostProcessEvent, List<SerializedBundleRef>> sortedBundles { get; private set; }

        // We need to keep track of bundle initialization because for some obscure reason, on
        // assembly reload a MonoBehavior's Editor OnEnable will be called BEFORE the MonoBehavior's
        // own OnEnable... So we'll use it to pre-init bundles if the layer inspector is opened and
        // the component hasn't been enabled yet.
        public bool haveBundlesBeenInited { get; private set; }

        // Settings/Renderer bundles mapped to settings types
        Dictionary<Type, PostProcessBundle> m_Bundles;

        PropertySheetFactory m_PropertySheetFactory;
        CommandBuffer m_LegacyCmdBufferBeforeReflections;
        CommandBuffer m_LegacyCmdBufferBeforeLighting;
        CommandBuffer m_LegacyCmdBufferOpaque;
        CommandBuffer m_LegacyCmdBuffer;
        CommandBuffer m_LegacyStackBuffer;
        Camera m_Camera;
        PostProcessRenderContext m_CurrentContext;
        LogHistogram m_LogHistogram;

        bool m_SettingsUpdateNeeded = true;
        bool m_IsRenderingInSceneView = false;

        TargetPool m_TargetPool;

        bool m_NaNKilled = false;

        // Recycled list - used to reduce GC stress when gathering active effects in a bundle list
        // on each frame
        readonly List<PostProcessEffectRenderer> m_ActiveEffects = new List<PostProcessEffectRenderer>();
        readonly List<RenderTargetIdentifier> m_Targets = new List<RenderTargetIdentifier>();

        void OnEnable()
        {
            Init(null);

            if (!haveBundlesBeenInited)
                InitBundles();

            m_LogHistogram = new LogHistogram();
            m_PropertySheetFactory = new PropertySheetFactory();
            m_TargetPool = new TargetPool();

            debugLayer.OnEnable();

            if (RuntimeUtilities.scriptableRenderPipelineActive)
                return;

            InitLegacy();
        }

        void InitLegacy()
        {
            m_LegacyCmdBufferBeforeReflections = new CommandBuffer { name = "Deferred Ambient Occlusion" };
            m_LegacyCmdBufferBeforeLighting = new CommandBuffer { name = "Deferred Ambient Occlusion" };
            m_LegacyCmdBufferOpaque = new CommandBuffer { name = "Opaque Only Post-processing" };
            m_LegacyCmdBuffer = new CommandBuffer { name = "Post-processing" };
            m_LegacyStackBuffer = new CommandBuffer { name = "Stack" };

            m_Camera = GetComponent<Camera>();
            m_Camera.forceIntoRenderTexture = true; // Needed when running Forward / LDR / No MSAA
            m_Camera.AddCommandBuffer(CameraEvent.BeforeReflections, m_LegacyCmdBufferBeforeReflections);
            m_Camera.AddCommandBuffer(CameraEvent.BeforeLighting, m_LegacyCmdBufferBeforeLighting);
            m_Camera.AddCommandBuffer(CameraEvent.BeforeImageEffectsOpaque, m_LegacyCmdBufferOpaque);
            m_Camera.AddCommandBuffer(CameraEvent.BeforeImageEffects, m_LegacyCmdBuffer);
            m_Camera.AddCommandBuffer(CameraEvent.BeforeImageEffects, m_LegacyStackBuffer);

            // Internal context used if no SRP is set
            m_CurrentContext = new PostProcessRenderContext();
        }

        public void Init(PostProcessResources resources)
        {
            if (resources != null) m_Resources = resources;

            RuntimeUtilities.CreateIfNull(ref temporalAntialiasing);
            RuntimeUtilities.CreateIfNull(ref subpixelMorphologicalAntialiasing);
            RuntimeUtilities.CreateIfNull(ref fastApproximateAntialiasing);
            RuntimeUtilities.CreateIfNull(ref dithering);
            RuntimeUtilities.CreateIfNull(ref fog);
            RuntimeUtilities.CreateIfNull(ref debugLayer);
        }

        public void InitBundles()
        {
            if (haveBundlesBeenInited)
                return;

            // Create these lists only once, the serialization system will take over after that
            RuntimeUtilities.CreateIfNull(ref m_BeforeTransparentBundles);
            RuntimeUtilities.CreateIfNull(ref m_BeforeStackBundles);
            RuntimeUtilities.CreateIfNull(ref m_AfterStackBundles);

            // Create a bundle for each effect type
            m_Bundles = new Dictionary<Type, PostProcessBundle>();

            foreach (var type in PostProcessManager.instance.settingsTypes.Keys)
            {
                var settings = (PostProcessEffectSettings)ScriptableObject.CreateInstance(type);
                var bundle = new PostProcessBundle(settings);
                m_Bundles.Add(type, bundle);
            }

            // Update sorted lists with newly added or removed effects in the assemblies
            UpdateBundleSortList(m_BeforeTransparentBundles, PostProcessEvent.BeforeTransparent);
            UpdateBundleSortList(m_BeforeStackBundles, PostProcessEvent.BeforeStack);
            UpdateBundleSortList(m_AfterStackBundles, PostProcessEvent.AfterStack);

            // Push all sorted lists in a dictionary for easier access
            sortedBundles = new Dictionary<PostProcessEvent, List<SerializedBundleRef>>(new PostProcessEventComparer())
            {
                { PostProcessEvent.BeforeTransparent, m_BeforeTransparentBundles },
                { PostProcessEvent.BeforeStack,       m_BeforeStackBundles },
                { PostProcessEvent.AfterStack,        m_AfterStackBundles }
            };

            // Done
            haveBundlesBeenInited = true;
        }

        void UpdateBundleSortList(List<SerializedBundleRef> sortedList, PostProcessEvent evt)
        {
            // First get all effects associated with the injection point
            var effects = m_Bundles.Where(kvp => kvp.Value.attribute.eventType == evt && !kvp.Value.attribute.builtinEffect)
                                   .Select(kvp => kvp.Value)
                                   .ToList();

            // Remove types that don't exist anymore
            sortedList.RemoveAll(x =>
            {
                string searchStr = x.assemblyQualifiedName;
                return !effects.Exists(b => b.settings.GetType().AssemblyQualifiedName == searchStr);
            });

            // Add new ones
            foreach (var effect in effects)
            {
                string typeName = effect.settings.GetType().AssemblyQualifiedName;

                if (!sortedList.Exists(b => b.assemblyQualifiedName == typeName))
                {
                    var sbr = new SerializedBundleRef { assemblyQualifiedName = typeName };
                    sortedList.Add(sbr);
                }
            }

            // Link internal references
            foreach (var effect in sortedList)
            {
                string typeName = effect.assemblyQualifiedName;
                var bundle = effects.Find(b => b.settings.GetType().AssemblyQualifiedName == typeName);
                effect.bundle = bundle;
            }
        }

        void OnDisable()
        {
            // Have to check for null camera in case the user is doing back'n'forth between SRP and
            // legacy
            if (m_Camera != null)
            {
<<<<<<< HEAD
                m_Camera.RemoveCommandBuffer(CameraEvent.BeforeReflections, m_LegacyCmdBufferBeforeReflections);
                m_Camera.RemoveCommandBuffer(CameraEvent.BeforeLighting, m_LegacyCmdBufferBeforeLighting);
                m_Camera.RemoveCommandBuffer(CameraEvent.BeforeImageEffectsOpaque, m_LegacyCmdBufferOpaque);
                m_Camera.RemoveCommandBuffer(CameraEvent.BeforeImageEffects, m_LegacyCmdBuffer);
                m_Camera.RemoveCommandBuffer(CameraEvent.BeforeImageEffects, m_LegacyStackBuffer);
=======
                if (m_LegacyCmdBufferBeforeReflections != null)
                    m_Camera.RemoveCommandBuffer(CameraEvent.BeforeReflections, m_LegacyCmdBufferBeforeReflections);
                if (m_LegacyCmdBufferBeforeLighting != null)
                    m_Camera.RemoveCommandBuffer(CameraEvent.BeforeLighting, m_LegacyCmdBufferBeforeLighting);
                if (m_LegacyCmdBufferOpaque != null)
                    m_Camera.RemoveCommandBuffer(CameraEvent.BeforeImageEffectsOpaque, m_LegacyCmdBufferOpaque);
                if (m_LegacyCmdBuffer != null)
                    m_Camera.RemoveCommandBuffer(CameraEvent.BeforeImageEffects, m_LegacyCmdBuffer);
>>>>>>> f77012ab
            }

            temporalAntialiasing.Release();
            m_LogHistogram.Release();

            foreach (var bundle in m_Bundles.Values)
                bundle.Release();

            m_Bundles.Clear();
            m_PropertySheetFactory.Release();

            if (debugLayer != null)
                debugLayer.OnDisable();

            // Might be an issue if several layers are blending in the same frame...
            TextureLerper.instance.Clear();

            haveBundlesBeenInited = false;
        }

        private void Update()
        {
            if (Input.GetKeyDown(KeyCode.H))
            {
                refresh = !refresh;
                Debug.Log(refresh + " AHORA");
            }
        }

        // Called everytime the user resets the component from the inspector and more importantly
        // the first time it's added to a GameObject. As we don't have added/removed event for
        // components, this will do fine
        void Reset()
        {
            volumeTrigger = transform;
        }

        void OnPreCull()
        {
            // Unused in scriptable render pipelines
            if (RuntimeUtilities.scriptableRenderPipelineActive)
                return;

            if (m_Camera == null || m_CurrentContext == null)
                InitLegacy();

            // Resets the projection matrix from previous frame in case TAA was enabled.
            // We also need to force reset the non-jittered projection matrix here as it's not done
            // when ResetProjectionMatrix() is called and will break transparent rendering if TAA
            // is switched off and the FOV or any other camera property changes.

#if UNITY_2018_2_OR_NEWER
            if (!m_Camera.usePhysicalProperties)
#endif
                m_Camera.ResetProjectionMatrix();
            m_Camera.nonJitteredProjectionMatrix = m_Camera.projectionMatrix;

#if !UNITY_SWITCH
            if (m_Camera.stereoEnabled)
            {
                m_Camera.ResetStereoProjectionMatrices();
                Shader.SetGlobalFloat(ShaderIDs.RenderViewportScaleFactor, XRSettings.renderViewportScale);
            }
            else
#endif
            {
                Shader.SetGlobalFloat(ShaderIDs.RenderViewportScaleFactor, 1.0f);
            }
            BuildCommandBuffers();

        }

        void OnPreRender()
        {
            // Unused in scriptable render pipelines
            // Only needed for multi-pass stereo right eye
            if (RuntimeUtilities.scriptableRenderPipelineActive ||
                (m_Camera.stereoActiveEye != Camera.MonoOrStereoscopicEye.Right))
                return;
            BuildCommandBuffers();


        }

        bool refresh = true;
        void BuildCommandBuffers()
        {
            var context = m_CurrentContext;
            var sourceFormat = m_Camera.allowHDR ? RuntimeUtilities.defaultHDRRenderTextureFormat : RenderTextureFormat.Default;

            if (!RuntimeUtilities.isFloatingPointFormat(sourceFormat))
                m_NaNKilled = true;
            if (refresh)
            {
                context.Reset();
                context.camera = m_Camera;
                context.sourceFormat = sourceFormat;

                // TODO: Investigate retaining command buffers on XR multi-pass right eye

                m_LegacyCmdBufferBeforeReflections.Clear();
                m_LegacyCmdBufferBeforeLighting.Clear();
                m_LegacyCmdBufferOpaque.Clear();
                m_LegacyStackBuffer.Clear();
            }

            m_LegacyCmdBuffer.Clear();
            var cameraTarget = new RenderTargetIdentifier(BuiltinRenderTextureType.CameraTarget);

            if (refresh)
            {
                SetupContext(context);

                context.command = m_LegacyCmdBufferOpaque;
                TextureLerper.instance.BeginFrame(context);
                UpdateSettingsIfNeeded(context);

                // Lighting & opaque-only effects
                var aoBundle = GetBundle<AmbientOcclusion>();
                var aoSettings = aoBundle.CastSettings<AmbientOcclusion>();
                var aoRenderer = aoBundle.CastRenderer<AmbientOcclusionRenderer>();

                bool aoSupported = aoSettings.IsEnabledAndSupported(context);
                bool aoAmbientOnly = aoRenderer.IsAmbientOnly(context);
                bool isAmbientOcclusionDeferred = aoSupported && aoAmbientOnly;
                bool isAmbientOcclusionOpaque = aoSupported && !aoAmbientOnly;

                var ssrBundle = GetBundle<ScreenSpaceReflections>();
                var ssrSettings = ssrBundle.settings;
                var ssrRenderer = ssrBundle.renderer;
                bool isScreenSpaceReflectionsActive = ssrSettings.IsEnabledAndSupported(context);

                // Ambient-only AO is a special case and has to be done in separate command buffers
                if (isAmbientOcclusionDeferred && refresh)
                {
                    var ao = aoRenderer.Get();

                    // Render as soon as possible - should be done async in SRPs when available
                    context.command = m_LegacyCmdBufferBeforeReflections;

                    ao.RenderAmbientOnly(context);

                    // Composite with GBuffer right before the lighting pass
                    context.command = m_LegacyCmdBufferBeforeLighting;
                    ao.CompositeAmbientOnly(context);
                }
                else if (isAmbientOcclusionOpaque)
                {
                    context.command = m_LegacyCmdBufferOpaque;
                    aoRenderer.Get().RenderAfterOpaque(context);
                }

                bool isFogActive = fog.IsEnabledAndSupported(context);
                bool hasCustomOpaqueOnlyEffects = HasOpaqueOnlyEffects(context);
                int opaqueOnlyEffects = 0;
                opaqueOnlyEffects += isScreenSpaceReflectionsActive ? 1 : 0;
                opaqueOnlyEffects += isFogActive ? 1 : 0;
                opaqueOnlyEffects += hasCustomOpaqueOnlyEffects ? 1 : 0;

                // This works on right eye because it is resolved/populated at runtime

                if (opaqueOnlyEffects > 0)
                {
                    var cmd = m_LegacyCmdBufferOpaque;
                    context.command = cmd;

                    // We need to use the internal Blit method to copy the camera target or it'll fail
                    // on tiled GPU as it won't be able to resolve
                    int tempTarget0 = m_TargetPool.Get();
                    context.GetScreenSpaceTemporaryRT(cmd, tempTarget0, 0, sourceFormat);
                    cmd.BuiltinBlit(cameraTarget, tempTarget0, RuntimeUtilities.copyStdMaterial, stopNaNPropagation ? 1 : 0);
                    context.source = tempTarget0;

                    int tempTarget1 = -1;

                    if (opaqueOnlyEffects > 1)
                    {
                        tempTarget1 = m_TargetPool.Get();
                        context.GetScreenSpaceTemporaryRT(cmd, tempTarget1, 0, sourceFormat);
                        context.destination = tempTarget1;
                    }
                    else context.destination = cameraTarget;

                    if (isScreenSpaceReflectionsActive)
                    {
                        ssrRenderer.Render(context);
                        opaqueOnlyEffects--;
                        var prevSource = context.source;
                        context.source = context.destination;
                        context.destination = opaqueOnlyEffects == 1 ? cameraTarget : prevSource;
                    }

                    if (isFogActive)
                    {
                        fog.Render(context);
                        opaqueOnlyEffects--;
                        var prevSource = context.source;
                        context.source = context.destination;
                        context.destination = opaqueOnlyEffects == 1 ? cameraTarget : prevSource;
                    }

                    if (hasCustomOpaqueOnlyEffects)
                        RenderOpaqueOnly(context);

                    if (opaqueOnlyEffects > 1)
                        cmd.ReleaseTemporaryRT(tempTarget1);

                    cmd.ReleaseTemporaryRT(tempTarget0);
                }
            }

            // Post-transparency stack
            // Same as before, first blit needs to use the builtin Blit command to properly handle
            // tiled GPUs
            int tempRt = m_TargetPool.Get();
            context.GetScreenSpaceTemporaryRT(m_LegacyCmdBuffer, tempRt, 0, sourceFormat, RenderTextureReadWrite.sRGB);
            m_LegacyCmdBuffer.BuiltinBlit(cameraTarget, tempRt, RuntimeUtilities.copyStdMaterial, stopNaNPropagation ? 1 : 0);
            if (!m_NaNKilled)
                m_NaNKilled = stopNaNPropagation;

            context.command = m_LegacyCmdBuffer;
            context.source = tempRt;
            context.destination = cameraTarget;
            Render(context);
            m_LegacyCmdBuffer.ReleaseTemporaryRT(tempRt);
        }

        void OnPostRender()
        {
            // Unused in scriptable render pipelines
            if (RuntimeUtilities.scriptableRenderPipelineActive)
                return;

            if (m_CurrentContext.IsTemporalAntialiasingActive())
            {
#if UNITY_2018_2_OR_NEWER
                // TAA calls SetProjectionMatrix so if the camera projection mode was physical, it gets set to explicit. So we set it back to physical.
                if (m_CurrentContext.physicalCamera)
                    m_Camera.usePhysicalProperties = true;
                else
#endif
                    m_Camera.ResetProjectionMatrix();

                if (m_CurrentContext.stereoActive)
                {
                    if (RuntimeUtilities.isSinglePassStereoEnabled || m_Camera.stereoActiveEye == Camera.MonoOrStereoscopicEye.Right)
                        m_Camera.ResetStereoProjectionMatrices();
                }
            }
        }

        public PostProcessBundle GetBundle<T>()
            where T : PostProcessEffectSettings
        {
            return GetBundle(typeof(T));
        }

        public PostProcessBundle GetBundle(Type settingsType)
        {
            Assert.IsTrue(m_Bundles.ContainsKey(settingsType), "Invalid type");
            return m_Bundles[settingsType];
        }

        public T GetSettings<T>()
            where T : PostProcessEffectSettings
        {
            return GetBundle<T>().CastSettings<T>();
        }

        public void BakeMSVOMap(CommandBuffer cmd, Camera camera, RenderTargetIdentifier destination, RenderTargetIdentifier? depthMap, bool invert, bool isMSAA = false)
        {
            var bundle = GetBundle<AmbientOcclusion>();
            var renderer = bundle.CastRenderer<AmbientOcclusionRenderer>().GetMultiScaleVO();
            renderer.SetResources(m_Resources);
            renderer.GenerateAOMap(cmd, camera, destination, depthMap, invert, isMSAA);
        }

        internal void OverrideSettings(List<PostProcessEffectSettings> baseSettings, float interpFactor)
        {
            // Go through all settings & overriden parameters for the given volume and lerp values
            foreach (var settings in baseSettings)
            {
                if (!settings.active)
                    continue;

                var target = GetBundle(settings.GetType()).settings;
                int count = settings.parameters.Count;

                for (int i = 0; i < count; i++)
                {
                    var toParam = settings.parameters[i];
                    if (toParam.overrideState)
                    {
                        var fromParam = target.parameters[i];
                        fromParam.Interp(fromParam, toParam, interpFactor);
                    }
                }
            }
        }

        // In the legacy render loop you have to explicitely set flags on camera to tell that you
        // need depth, depth+normals or motion vectors... This won't have any effect with most
        // scriptable render pipelines.
        void SetLegacyCameraFlags(PostProcessRenderContext context)
        {
            var flags = context.camera.depthTextureMode;

            foreach (var bundle in m_Bundles)
            {
                if (bundle.Value.settings.IsEnabledAndSupported(context))
                    flags |= bundle.Value.renderer.GetCameraFlags();
            }

            // Special case for AA & lighting effects
            if (context.IsTemporalAntialiasingActive())
                flags |= temporalAntialiasing.GetCameraFlags();

            if (fog.IsEnabledAndSupported(context))
                flags |= fog.GetCameraFlags();

            if (debugLayer.debugOverlay != DebugOverlay.None)
                flags |= debugLayer.GetCameraFlags();

            context.camera.depthTextureMode = flags;
        }

        // Call this function whenever you need to reset any temporal effect (TAA, Motion Blur etc).
        // Mainly used when doing camera cuts.
        public void ResetHistory()
        {
            foreach (var bundle in m_Bundles)
                bundle.Value.ResetHistory();

            temporalAntialiasing.ResetHistory();
        }

        public bool HasOpaqueOnlyEffects(PostProcessRenderContext context)
        {
            return HasActiveEffects(PostProcessEvent.BeforeTransparent, context);
        }

        public bool HasActiveEffects(PostProcessEvent evt, PostProcessRenderContext context)
        {
            var list = sortedBundles[evt];

            foreach (var item in list)
            {
                if (item.bundle.settings.IsEnabledAndSupported(context))
                    return true;
            }

            return false;
        }

        void SetupContext(PostProcessRenderContext context)
        {
            m_IsRenderingInSceneView = context.camera.cameraType == CameraType.SceneView;
            context.isSceneView = m_IsRenderingInSceneView;
            context.resources = m_Resources;
            context.propertySheets = m_PropertySheetFactory;
            context.debugLayer = debugLayer;
            context.antialiasing = antialiasingMode;
            context.temporalAntialiasing = temporalAntialiasing;
            context.logHistogram = m_LogHistogram;

#if UNITY_2018_2_OR_NEWER
            context.physicalCamera = context.camera.usePhysicalProperties;
#endif

            SetLegacyCameraFlags(context);

            // Prepare debug overlay
            debugLayer.SetFrameSize(context.width, context.height);

            // Unsafe to keep this around but we need it for OnGUI events for debug views
            // Will be removed eventually
            m_CurrentContext = context;
        }

        void UpdateSettingsIfNeeded(PostProcessRenderContext context)
        {
            if (m_SettingsUpdateNeeded)
            {
                context.command.BeginSample("VolumeBlending");
                PostProcessManager.instance.UpdateSettings(this, context.camera);
                context.command.EndSample("VolumeBlending");
                m_TargetPool.Reset();

                // TODO: fix me once VR support is in SRP
                // Needed in SRP so that _RenderViewportScaleFactor isn't 0
                if (RuntimeUtilities.scriptableRenderPipelineActive)
                    Shader.SetGlobalFloat(ShaderIDs.RenderViewportScaleFactor, 1f);
            }

            m_SettingsUpdateNeeded = false;
        }

        // Renders before-transparent effects.
        // Make sure you check `HasOpaqueOnlyEffects()` before calling this method as it won't
        // automatically blit source into destination if no opaque effects are active.
        public void RenderOpaqueOnly(PostProcessRenderContext context)
        {
            if (RuntimeUtilities.scriptableRenderPipelineActive)
                SetupContext(context);

            TextureLerper.instance.BeginFrame(context);

            // Update & override layer settings first (volume blending), will only be done once per
            // frame, either here or in Render() if there isn't any opaque-only effect to render.
            UpdateSettingsIfNeeded(context);

            RenderList(sortedBundles[PostProcessEvent.BeforeTransparent], context, "OpaqueOnly");
        }

        // Renders everything not opaque-only
        //
        // Current order of operation is as following:
        //     1. Pre-stack
        //     2. Built-in stack
        //     3. Post-stack
        //     4. Built-in final pass
        //
        // Final pass should be skipped when outputting to a HDR display.
        public void Render(PostProcessRenderContext context)
        {
            if (RuntimeUtilities.scriptableRenderPipelineActive)
                SetupContext(context);

            TextureLerper.instance.BeginFrame(context);
            var cmd = context.command;

            // Update & override layer settings first (volume blending) if the opaque only pass
            // hasn't been called this frame.
            UpdateSettingsIfNeeded(context);

            // Do a NaN killing pass if needed
            int lastTarget = -1;
            if (stopNaNPropagation && !m_NaNKilled)
            {
                lastTarget = m_TargetPool.Get();
                context.GetScreenSpaceTemporaryRT(cmd, lastTarget, 0, context.sourceFormat);
                cmd.BlitFullscreenTriangle(context.source, lastTarget, RuntimeUtilities.copySheet, 1);
                context.source = lastTarget;
                m_NaNKilled = true;
            }

            // Do temporal anti-aliasing first
            if (context.IsTemporalAntialiasingActive())
            {
                if (!RuntimeUtilities.scriptableRenderPipelineActive)
                {
                    if (context.stereoActive)
                    {
                        // We only need to configure all of this once for stereo, during OnPreCull
                        if (context.camera.stereoActiveEye != Camera.MonoOrStereoscopicEye.Right)
                            temporalAntialiasing.ConfigureStereoJitteredProjectionMatrices(context);
                    }
                    else
                    {
                        temporalAntialiasing.ConfigureJitteredProjectionMatrix(context);
                    }
                }

                var taaTarget = m_TargetPool.Get();
                var finalDestination = context.destination;
                context.GetScreenSpaceTemporaryRT(cmd, taaTarget, 0, context.sourceFormat);
                context.destination = taaTarget;
                temporalAntialiasing.Render(context);
                context.source = taaTarget;
                context.destination = finalDestination;

                if (lastTarget > -1)
                    cmd.ReleaseTemporaryRT(lastTarget);

                lastTarget = taaTarget;
            }

            bool hasBeforeStackEffects = HasActiveEffects(PostProcessEvent.BeforeStack, context);
            bool hasAfterStackEffects = HasActiveEffects(PostProcessEvent.AfterStack, context) && !breakBeforeColorGrading;
            bool needsFinalPass = (hasAfterStackEffects
                || (antialiasingMode == Antialiasing.FastApproximateAntialiasing) || (antialiasingMode == Antialiasing.SubpixelMorphologicalAntialiasing && subpixelMorphologicalAntialiasing.IsSupported()))
                && !breakBeforeColorGrading;

            // Right before the builtin stack
            if (hasBeforeStackEffects)
                lastTarget = RenderInjectionPoint(PostProcessEvent.BeforeStack, context, "BeforeStack", lastTarget);

            var cameraTarget = new RenderTargetIdentifier(BuiltinRenderTextureType.CameraTarget);

            if (refresh)
            {
                var tempRt = lastTarget < 0 ? m_TargetPool.Get() : lastTarget;
                context.GetScreenSpaceTemporaryRT(m_LegacyStackBuffer, tempRt, 0, context.sourceFormat);

                context.command = m_LegacyCmdBuffer;
                context.source = tempRt;
                context.destination = cameraTarget;

                context.command = m_LegacyStackBuffer;

                // Builtin stack
                lastTarget = RenderBuiltins(context, !needsFinalPass, tempRt);
            }


            // After the builtin stack but before the final pass (before FXAA & Dithering)
            if (hasAfterStackEffects)
                lastTarget = RenderInjectionPoint(PostProcessEvent.AfterStack, context, "AfterStack", lastTarget);

            // And close with the final pass
            if (needsFinalPass)
                RenderFinalPass(context, lastTarget);

            // Render debug monitors & overlay if requested
            debugLayer.RenderSpecialOverlays(context);
            debugLayer.RenderMonitors(context);

            // End frame cleanup
            TextureLerper.instance.EndFrame();
            debugLayer.EndFrame();
            m_SettingsUpdateNeeded = true;
            m_NaNKilled = false;
        }

        int RenderInjectionPoint(PostProcessEvent evt, PostProcessRenderContext context, string marker, int releaseTargetAfterUse = -1)
        {
            int tempTarget = m_TargetPool.Get();
            var finalDestination = context.destination;

            var cmd = context.command;
            context.GetScreenSpaceTemporaryRT(cmd, tempTarget, 0, context.sourceFormat);
            context.destination = tempTarget;
            RenderList(sortedBundles[evt], context, marker);
            context.source = tempTarget;
            context.destination = finalDestination;

            if (releaseTargetAfterUse > -1)
                cmd.ReleaseTemporaryRT(releaseTargetAfterUse);

            return tempTarget;
        }

        void RenderList(List<SerializedBundleRef> list, PostProcessRenderContext context, string marker)
        {
            var cmd = context.command;
            cmd.BeginSample(marker);

            // First gather active effects - we need this to manage render targets more efficiently
            m_ActiveEffects.Clear();
            for (int i = 0; i < list.Count; i++)
            {
                var effect = list[i].bundle;
                if (effect.settings.IsEnabledAndSupported(context))
                {
                    if (!context.isSceneView || (context.isSceneView && effect.attribute.allowInSceneView))
                        m_ActiveEffects.Add(effect.renderer);
                }
            }

            int count = m_ActiveEffects.Count;

            // If there's only one active effect, we can simply execute it and skip the rest
            if (count == 1)
            {
                m_ActiveEffects[0].Render(context);
            }
            else
            {
                // Else create the target chain
                m_Targets.Clear();
                m_Targets.Add(context.source); // First target is always source

                int tempTarget1 = m_TargetPool.Get();
                int tempTarget2 = m_TargetPool.Get();

                for (int i = 0; i < count - 1; i++)
                    m_Targets.Add(i % 2 == 0 ? tempTarget1 : tempTarget2);

                m_Targets.Add(context.destination); // Last target is always destination

                // Render
                context.GetScreenSpaceTemporaryRT(cmd, tempTarget1, 0, context.sourceFormat);
                if (count > 2)
                    context.GetScreenSpaceTemporaryRT(cmd, tempTarget2, 0, context.sourceFormat);

                for (int i = 0; i < count; i++)
                {
                    context.source = m_Targets[i];
                    context.destination = m_Targets[i + 1];
                    m_ActiveEffects[i].Render(context);
                }

                cmd.ReleaseTemporaryRT(tempTarget1);
                if (count > 2)
                    cmd.ReleaseTemporaryRT(tempTarget2);
            }

            cmd.EndSample(marker);
        }

        void ApplyFlip(PostProcessRenderContext context, MaterialPropertyBlock properties)
        {
            if (context.flip && !context.isSceneView)
                properties.SetVector(ShaderIDs.UVTransform, new Vector4(1.0f, 1.0f, 0.0f, 0.0f));
            else
                ApplyDefaultFlip(properties);
        }

        void ApplyDefaultFlip(MaterialPropertyBlock properties)
        {
            properties.SetVector(ShaderIDs.UVTransform, SystemInfo.graphicsUVStartsAtTop ? new Vector4(1.0f, -1.0f, 0.0f, 1.0f) : new Vector4(1.0f, 1.0f, 0.0f, 0.0f));
        }

        int RenderBuiltins(PostProcessRenderContext context, bool isFinalPass, int releaseTargetAfterUse = -1)
        {
            var uberSheet = context.propertySheets.Get(context.resources.shaders.uber);
            uberSheet.ClearKeywords();
            uberSheet.properties.Clear();
            context.uberSheet = uberSheet;
            context.autoExposureTexture = RuntimeUtilities.whiteTexture;
            context.bloomBufferNameID = -1;

            var cmd = context.command;
            cmd.BeginSample("BuiltinStack");

            int tempTarget = -1;
            var finalDestination = context.destination;

            if (!isFinalPass)
            {
                // Render to an intermediate target as this won't be the final pass
                tempTarget = m_TargetPool.Get();
                context.GetScreenSpaceTemporaryRT(cmd, tempTarget, 0, context.sourceFormat);
                context.destination = tempTarget;

                // Handle FXAA's keep alpha mode
                if (antialiasingMode == Antialiasing.FastApproximateAntialiasing && !fastApproximateAntialiasing.keepAlpha)
                    uberSheet.properties.SetFloat(ShaderIDs.LumaInAlpha, 1f);
            }

            // Depth of field final combination pass used to be done in Uber which led to artifacts
            // when used at the same time as Bloom (because both effects used the same source, so
            // the stronger bloom was, the more DoF was eaten away in out of focus areas)
            int depthOfFieldTarget = RenderEffect<DepthOfField>(context, true);

            // Motion blur is a separate pass - could potentially be done after DoF depending on the
            // kind of results you're looking for...
            int motionBlurTarget = RenderEffect<MotionBlur>(context, true);

            // Prepare exposure histogram if needed
            if (ShouldGenerateLogHistogram(context))
                m_LogHistogram.Generate(context);

            // Uber effects
            RenderEffect<AutoExposure>(context);
            uberSheet.properties.SetTexture(ShaderIDs.AutoExposureTex, context.autoExposureTexture);

            RenderEffect<LensDistortion>(context);
            RenderEffect<ChromaticAberration>(context);
            RenderEffect<Bloom>(context);
            RenderEffect<Vignette>(context);
            RenderEffect<Grain>(context);

            if (!breakBeforeColorGrading)
                RenderEffect<ColorGrading>(context);

            if (isFinalPass)
            {
                uberSheet.EnableKeyword("FINALPASS");
                dithering.Render(context);
                ApplyFlip(context, uberSheet.properties);
            }
            else
            {
                ApplyDefaultFlip(uberSheet.properties);
            }

            cmd.BlitFullscreenTriangle(context.source, context.destination, uberSheet, 0);

            context.source = context.destination;
            context.destination = finalDestination;

            if (releaseTargetAfterUse > -1) cmd.ReleaseTemporaryRT(releaseTargetAfterUse);
            if (motionBlurTarget > -1) cmd.ReleaseTemporaryRT(motionBlurTarget);
            if (depthOfFieldTarget > -1) cmd.ReleaseTemporaryRT(depthOfFieldTarget);
            if (context.bloomBufferNameID > -1) cmd.ReleaseTemporaryRT(context.bloomBufferNameID);

            cmd.EndSample("BuiltinStack");

            return tempTarget;
        }

        // This pass will have to be disabled for HDR screen output as it's an LDR pass
        void RenderFinalPass(PostProcessRenderContext context, int releaseTargetAfterUse = -1)
        {
            var cmd = context.command;
            cmd.BeginSample("FinalPass");

            if (breakBeforeColorGrading)
            {
                var sheet = context.propertySheets.Get(context.resources.shaders.discardAlpha);
                cmd.BlitFullscreenTriangle(context.source, context.destination, sheet, 0);
            }
            else
            {
                var uberSheet = context.propertySheets.Get(context.resources.shaders.finalPass);
                uberSheet.ClearKeywords();
                uberSheet.properties.Clear();
                context.uberSheet = uberSheet;
                int tempTarget = -1;

                if (antialiasingMode == Antialiasing.FastApproximateAntialiasing)
                {
                    uberSheet.EnableKeyword(fastApproximateAntialiasing.fastMode
                        ? "FXAA_LOW"
                        : "FXAA"
                    );

                    if (fastApproximateAntialiasing.keepAlpha)
                        uberSheet.EnableKeyword("FXAA_KEEP_ALPHA");
                }
                else if (antialiasingMode == Antialiasing.SubpixelMorphologicalAntialiasing && subpixelMorphologicalAntialiasing.IsSupported())
                {
                    tempTarget = m_TargetPool.Get();
                    var finalDestination = context.destination;
                    context.GetScreenSpaceTemporaryRT(context.command, tempTarget, 0, context.sourceFormat);
                    context.destination = tempTarget;
                    subpixelMorphologicalAntialiasing.Render(context);
                    context.source = tempTarget;
                    context.destination = finalDestination;
                }

                dithering.Render(context);

                ApplyFlip(context, uberSheet.properties);
                cmd.BlitFullscreenTriangle(context.source, context.destination, uberSheet, 0);

                if (tempTarget > -1)
                    cmd.ReleaseTemporaryRT(tempTarget);
            }

            if (releaseTargetAfterUse > -1)
                cmd.ReleaseTemporaryRT(releaseTargetAfterUse);

            cmd.EndSample("FinalPass");
        }

        int RenderEffect<T>(PostProcessRenderContext context, bool useTempTarget = false)
            where T : PostProcessEffectSettings
        {
            var effect = GetBundle<T>();

            if (!effect.settings.IsEnabledAndSupported(context))
                return -1;

            if (m_IsRenderingInSceneView && !effect.attribute.allowInSceneView)
                return -1;

            if (!useTempTarget)
            {
                effect.renderer.Render(context);
                return -1;
            }

            var finalDestination = context.destination;
            var tempTarget = m_TargetPool.Get();
            context.GetScreenSpaceTemporaryRT(context.command, tempTarget, 0, context.sourceFormat);
            context.destination = tempTarget;
            effect.renderer.Render(context);
            context.source = tempTarget;
            context.destination = finalDestination;
            return tempTarget;
        }

        bool ShouldGenerateLogHistogram(PostProcessRenderContext context)
        {
            bool autoExpo = GetBundle<AutoExposure>().settings.IsEnabledAndSupported(context);
            bool lightMeter = debugLayer.lightMeter.IsRequestedAndSupported(context);
            return autoExpo || lightMeter;
        }
    }
}<|MERGE_RESOLUTION|>--- conflicted
+++ resolved
@@ -20,7 +20,7 @@
     [DisallowMultipleComponent, ImageEffectAllowedInSceneView]
     [AddComponentMenu("Rendering/Post-process Layer", 1000)]
     [RequireComponent(typeof(Camera))]
-    public class PostProcessLayer : MonoBehaviour
+    public sealed class PostProcessLayer : MonoBehaviour
     {
         public enum Antialiasing
         {
@@ -95,7 +95,6 @@
         CommandBuffer m_LegacyCmdBufferBeforeLighting;
         CommandBuffer m_LegacyCmdBufferOpaque;
         CommandBuffer m_LegacyCmdBuffer;
-        CommandBuffer m_LegacyStackBuffer;
         Camera m_Camera;
         PostProcessRenderContext m_CurrentContext;
         LogHistogram m_LogHistogram;
@@ -137,7 +136,6 @@
             m_LegacyCmdBufferBeforeLighting = new CommandBuffer { name = "Deferred Ambient Occlusion" };
             m_LegacyCmdBufferOpaque = new CommandBuffer { name = "Opaque Only Post-processing" };
             m_LegacyCmdBuffer = new CommandBuffer { name = "Post-processing" };
-            m_LegacyStackBuffer = new CommandBuffer { name = "Stack" };
 
             m_Camera = GetComponent<Camera>();
             m_Camera.forceIntoRenderTexture = true; // Needed when running Forward / LDR / No MSAA
@@ -145,7 +143,6 @@
             m_Camera.AddCommandBuffer(CameraEvent.BeforeLighting, m_LegacyCmdBufferBeforeLighting);
             m_Camera.AddCommandBuffer(CameraEvent.BeforeImageEffectsOpaque, m_LegacyCmdBufferOpaque);
             m_Camera.AddCommandBuffer(CameraEvent.BeforeImageEffects, m_LegacyCmdBuffer);
-            m_Camera.AddCommandBuffer(CameraEvent.BeforeImageEffects, m_LegacyStackBuffer);
 
             // Internal context used if no SRP is set
             m_CurrentContext = new PostProcessRenderContext();
@@ -241,13 +238,6 @@
             // legacy
             if (m_Camera != null)
             {
-<<<<<<< HEAD
-                m_Camera.RemoveCommandBuffer(CameraEvent.BeforeReflections, m_LegacyCmdBufferBeforeReflections);
-                m_Camera.RemoveCommandBuffer(CameraEvent.BeforeLighting, m_LegacyCmdBufferBeforeLighting);
-                m_Camera.RemoveCommandBuffer(CameraEvent.BeforeImageEffectsOpaque, m_LegacyCmdBufferOpaque);
-                m_Camera.RemoveCommandBuffer(CameraEvent.BeforeImageEffects, m_LegacyCmdBuffer);
-                m_Camera.RemoveCommandBuffer(CameraEvent.BeforeImageEffects, m_LegacyStackBuffer);
-=======
                 if (m_LegacyCmdBufferBeforeReflections != null)
                     m_Camera.RemoveCommandBuffer(CameraEvent.BeforeReflections, m_LegacyCmdBufferBeforeReflections);
                 if (m_LegacyCmdBufferBeforeLighting != null)
@@ -256,7 +246,6 @@
                     m_Camera.RemoveCommandBuffer(CameraEvent.BeforeImageEffectsOpaque, m_LegacyCmdBufferOpaque);
                 if (m_LegacyCmdBuffer != null)
                     m_Camera.RemoveCommandBuffer(CameraEvent.BeforeImageEffects, m_LegacyCmdBuffer);
->>>>>>> f77012ab
             }
 
             temporalAntialiasing.Release();
@@ -275,15 +264,6 @@
             TextureLerper.instance.Clear();
 
             haveBundlesBeenInited = false;
-        }
-
-        private void Update()
-        {
-            if (Input.GetKeyDown(KeyCode.H))
-            {
-                refresh = !refresh;
-                Debug.Log(refresh + " AHORA");
-            }
         }
 
         // Called everytime the user resets the component from the inspector and more importantly
@@ -307,7 +287,7 @@
             // We also need to force reset the non-jittered projection matrix here as it's not done
             // when ResetProjectionMatrix() is called and will break transparent rendering if TAA
             // is switched off and the FOV or any other camera property changes.
-
+ 
 #if UNITY_2018_2_OR_NEWER
             if (!m_Camera.usePhysicalProperties)
 #endif
@@ -325,8 +305,8 @@
             {
                 Shader.SetGlobalFloat(ShaderIDs.RenderViewportScaleFactor, 1.0f);
             }
+
             BuildCommandBuffers();
-
         }
 
         void OnPreRender()
@@ -336,12 +316,10 @@
             if (RuntimeUtilities.scriptableRenderPipelineActive ||
                 (m_Camera.stereoActiveEye != Camera.MonoOrStereoscopicEye.Right))
                 return;
+
             BuildCommandBuffers();
-
-
-        }
-
-        bool refresh = true;
+        }
+
         void BuildCommandBuffers()
         {
             var context = m_CurrentContext;
@@ -349,123 +327,114 @@
 
             if (!RuntimeUtilities.isFloatingPointFormat(sourceFormat))
                 m_NaNKilled = true;
-            if (refresh)
-            {
-                context.Reset();
-                context.camera = m_Camera;
-                context.sourceFormat = sourceFormat;
-
-                // TODO: Investigate retaining command buffers on XR multi-pass right eye
-
-                m_LegacyCmdBufferBeforeReflections.Clear();
-                m_LegacyCmdBufferBeforeLighting.Clear();
-                m_LegacyCmdBufferOpaque.Clear();
-                m_LegacyStackBuffer.Clear();
-            }
-
+
+            context.Reset();
+            context.camera = m_Camera;
+            context.sourceFormat = sourceFormat;
+
+            // TODO: Investigate retaining command buffers on XR multi-pass right eye
+            m_LegacyCmdBufferBeforeReflections.Clear();
+            m_LegacyCmdBufferBeforeLighting.Clear();
+            m_LegacyCmdBufferOpaque.Clear();
             m_LegacyCmdBuffer.Clear();
+
+            SetupContext(context);
+
+            context.command = m_LegacyCmdBufferOpaque;
+            TextureLerper.instance.BeginFrame(context);
+            UpdateSettingsIfNeeded(context);
+
+            // Lighting & opaque-only effects
+            var aoBundle = GetBundle<AmbientOcclusion>();
+            var aoSettings = aoBundle.CastSettings<AmbientOcclusion>();
+            var aoRenderer = aoBundle.CastRenderer<AmbientOcclusionRenderer>();
+
+            bool aoSupported = aoSettings.IsEnabledAndSupported(context);
+            bool aoAmbientOnly = aoRenderer.IsAmbientOnly(context);
+            bool isAmbientOcclusionDeferred = aoSupported && aoAmbientOnly;
+            bool isAmbientOcclusionOpaque = aoSupported && !aoAmbientOnly;
+
+            var ssrBundle = GetBundle<ScreenSpaceReflections>();
+            var ssrSettings = ssrBundle.settings;
+            var ssrRenderer = ssrBundle.renderer;
+            bool isScreenSpaceReflectionsActive = ssrSettings.IsEnabledAndSupported(context);
+
+            // Ambient-only AO is a special case and has to be done in separate command buffers
+            if (isAmbientOcclusionDeferred)
+            {
+                var ao = aoRenderer.Get();
+
+                // Render as soon as possible - should be done async in SRPs when available
+                context.command = m_LegacyCmdBufferBeforeReflections;
+                ao.RenderAmbientOnly(context);
+
+                // Composite with GBuffer right before the lighting pass
+                context.command = m_LegacyCmdBufferBeforeLighting;
+                ao.CompositeAmbientOnly(context);
+            }
+            else if (isAmbientOcclusionOpaque)
+            {
+                context.command = m_LegacyCmdBufferOpaque;
+                aoRenderer.Get().RenderAfterOpaque(context);
+            }
+
+            bool isFogActive = fog.IsEnabledAndSupported(context);
+            bool hasCustomOpaqueOnlyEffects = HasOpaqueOnlyEffects(context);
+            int opaqueOnlyEffects = 0;
+            opaqueOnlyEffects += isScreenSpaceReflectionsActive ? 1 : 0;
+            opaqueOnlyEffects += isFogActive ? 1 : 0;
+            opaqueOnlyEffects += hasCustomOpaqueOnlyEffects ? 1 : 0;
+
+            // This works on right eye because it is resolved/populated at runtime
             var cameraTarget = new RenderTargetIdentifier(BuiltinRenderTextureType.CameraTarget);
 
-            if (refresh)
-            {
-                SetupContext(context);
-
-                context.command = m_LegacyCmdBufferOpaque;
-                TextureLerper.instance.BeginFrame(context);
-                UpdateSettingsIfNeeded(context);
-
-                // Lighting & opaque-only effects
-                var aoBundle = GetBundle<AmbientOcclusion>();
-                var aoSettings = aoBundle.CastSettings<AmbientOcclusion>();
-                var aoRenderer = aoBundle.CastRenderer<AmbientOcclusionRenderer>();
-
-                bool aoSupported = aoSettings.IsEnabledAndSupported(context);
-                bool aoAmbientOnly = aoRenderer.IsAmbientOnly(context);
-                bool isAmbientOcclusionDeferred = aoSupported && aoAmbientOnly;
-                bool isAmbientOcclusionOpaque = aoSupported && !aoAmbientOnly;
-
-                var ssrBundle = GetBundle<ScreenSpaceReflections>();
-                var ssrSettings = ssrBundle.settings;
-                var ssrRenderer = ssrBundle.renderer;
-                bool isScreenSpaceReflectionsActive = ssrSettings.IsEnabledAndSupported(context);
-
-                // Ambient-only AO is a special case and has to be done in separate command buffers
-                if (isAmbientOcclusionDeferred && refresh)
-                {
-                    var ao = aoRenderer.Get();
-
-                    // Render as soon as possible - should be done async in SRPs when available
-                    context.command = m_LegacyCmdBufferBeforeReflections;
-
-                    ao.RenderAmbientOnly(context);
-
-                    // Composite with GBuffer right before the lighting pass
-                    context.command = m_LegacyCmdBufferBeforeLighting;
-                    ao.CompositeAmbientOnly(context);
-                }
-                else if (isAmbientOcclusionOpaque)
-                {
-                    context.command = m_LegacyCmdBufferOpaque;
-                    aoRenderer.Get().RenderAfterOpaque(context);
-                }
-
-                bool isFogActive = fog.IsEnabledAndSupported(context);
-                bool hasCustomOpaqueOnlyEffects = HasOpaqueOnlyEffects(context);
-                int opaqueOnlyEffects = 0;
-                opaqueOnlyEffects += isScreenSpaceReflectionsActive ? 1 : 0;
-                opaqueOnlyEffects += isFogActive ? 1 : 0;
-                opaqueOnlyEffects += hasCustomOpaqueOnlyEffects ? 1 : 0;
-
-                // This works on right eye because it is resolved/populated at runtime
-
-                if (opaqueOnlyEffects > 0)
-                {
-                    var cmd = m_LegacyCmdBufferOpaque;
-                    context.command = cmd;
-
-                    // We need to use the internal Blit method to copy the camera target or it'll fail
-                    // on tiled GPU as it won't be able to resolve
-                    int tempTarget0 = m_TargetPool.Get();
-                    context.GetScreenSpaceTemporaryRT(cmd, tempTarget0, 0, sourceFormat);
-                    cmd.BuiltinBlit(cameraTarget, tempTarget0, RuntimeUtilities.copyStdMaterial, stopNaNPropagation ? 1 : 0);
-                    context.source = tempTarget0;
-
-                    int tempTarget1 = -1;
-
-                    if (opaqueOnlyEffects > 1)
-                    {
-                        tempTarget1 = m_TargetPool.Get();
-                        context.GetScreenSpaceTemporaryRT(cmd, tempTarget1, 0, sourceFormat);
-                        context.destination = tempTarget1;
-                    }
-                    else context.destination = cameraTarget;
-
-                    if (isScreenSpaceReflectionsActive)
-                    {
-                        ssrRenderer.Render(context);
-                        opaqueOnlyEffects--;
-                        var prevSource = context.source;
-                        context.source = context.destination;
-                        context.destination = opaqueOnlyEffects == 1 ? cameraTarget : prevSource;
-                    }
-
-                    if (isFogActive)
-                    {
-                        fog.Render(context);
-                        opaqueOnlyEffects--;
-                        var prevSource = context.source;
-                        context.source = context.destination;
-                        context.destination = opaqueOnlyEffects == 1 ? cameraTarget : prevSource;
-                    }
-
-                    if (hasCustomOpaqueOnlyEffects)
-                        RenderOpaqueOnly(context);
-
-                    if (opaqueOnlyEffects > 1)
-                        cmd.ReleaseTemporaryRT(tempTarget1);
-
-                    cmd.ReleaseTemporaryRT(tempTarget0);
-                }
+            if (opaqueOnlyEffects > 0)
+            {
+                var cmd = m_LegacyCmdBufferOpaque;
+                context.command = cmd;
+
+                // We need to use the internal Blit method to copy the camera target or it'll fail
+                // on tiled GPU as it won't be able to resolve
+                int tempTarget0 = m_TargetPool.Get();
+                context.GetScreenSpaceTemporaryRT(cmd, tempTarget0, 0, sourceFormat);
+                cmd.BuiltinBlit(cameraTarget, tempTarget0, RuntimeUtilities.copyStdMaterial, stopNaNPropagation ? 1 : 0);
+                context.source = tempTarget0;
+
+                int tempTarget1 = -1;
+
+                if (opaqueOnlyEffects > 1)
+                {
+                    tempTarget1 = m_TargetPool.Get();
+                    context.GetScreenSpaceTemporaryRT(cmd, tempTarget1, 0, sourceFormat);
+                    context.destination = tempTarget1;
+                }
+                else context.destination = cameraTarget;
+
+                if (isScreenSpaceReflectionsActive)
+                {
+                    ssrRenderer.Render(context);
+                    opaqueOnlyEffects--;
+                    var prevSource = context.source;
+                    context.source = context.destination;
+                    context.destination = opaqueOnlyEffects == 1 ? cameraTarget : prevSource;
+                }
+
+                if (isFogActive)
+                {
+                    fog.Render(context);
+                    opaqueOnlyEffects--;
+                    var prevSource = context.source;
+                    context.source = context.destination;
+                    context.destination = opaqueOnlyEffects == 1 ? cameraTarget : prevSource;
+                }
+
+                if (hasCustomOpaqueOnlyEffects)
+                    RenderOpaqueOnly(context);
+
+                if (opaqueOnlyEffects > 1)
+                    cmd.ReleaseTemporaryRT(tempTarget1);
+
+                cmd.ReleaseTemporaryRT(tempTarget0);
             }
 
             // Post-transparency stack
@@ -494,9 +463,9 @@
             {
 #if UNITY_2018_2_OR_NEWER
                 // TAA calls SetProjectionMatrix so if the camera projection mode was physical, it gets set to explicit. So we set it back to physical.
-                if (m_CurrentContext.physicalCamera)
+                if (m_CurrentContext.physicalCamera)   
                     m_Camera.usePhysicalProperties = true;
-                else
+                else 
 #endif
                     m_Camera.ResetProjectionMatrix();
 
@@ -744,23 +713,8 @@
             if (hasBeforeStackEffects)
                 lastTarget = RenderInjectionPoint(PostProcessEvent.BeforeStack, context, "BeforeStack", lastTarget);
 
-            var cameraTarget = new RenderTargetIdentifier(BuiltinRenderTextureType.CameraTarget);
-
-            if (refresh)
-            {
-                var tempRt = lastTarget < 0 ? m_TargetPool.Get() : lastTarget;
-                context.GetScreenSpaceTemporaryRT(m_LegacyStackBuffer, tempRt, 0, context.sourceFormat);
-
-                context.command = m_LegacyCmdBuffer;
-                context.source = tempRt;
-                context.destination = cameraTarget;
-
-                context.command = m_LegacyStackBuffer;
-
-                // Builtin stack
-                lastTarget = RenderBuiltins(context, !needsFinalPass, tempRt);
-            }
-
+            // Builtin stack
+            lastTarget = RenderBuiltins(context, !needsFinalPass, lastTarget);
 
             // After the builtin stack but before the final pass (before FXAA & Dithering)
             if (hasAfterStackEffects)
