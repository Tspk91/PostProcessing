using System;
using System.Collections.Generic;
using System.Linq;
using UnityEngine.Assertions;

namespace UnityEngine.Rendering.PostProcessing
{
#if UNITY_2017_2_OR_NEWER
    using XRSettings = UnityEngine.XR.XRSettings;
#elif UNITY_5_6_OR_NEWER
    using XRSettings = UnityEngine.VR.VRSettings;
#endif

    // TODO: XMLDoc everything (?)
#if UNITY_2018_3_OR_NEWER
    [ExecuteAlways]
#else
    [ExecuteInEditMode]
#endif
    [DisallowMultipleComponent, ImageEffectAllowedInSceneView]
    [AddComponentMenu("Rendering/Post-process Layer", 1000)]
    [RequireComponent(typeof(Camera))]
    public sealed class PostProcessLayer : MonoBehaviour
    {
        public enum Antialiasing
        {
            None,
            FastApproximateAntialiasing,
            SubpixelMorphologicalAntialiasing,
            TemporalAntialiasing
        }

        // Settings
        public Transform volumeTrigger;
        public LayerMask volumeLayer;
        public bool stopNaNPropagation = true;
        public bool finalBlitToCameraTarget = true;

        // Builtins / hardcoded effects that don't benefit from volume blending
        public Antialiasing antialiasingMode = Antialiasing.None;
        public TemporalAntialiasing temporalAntialiasing;
        public SubpixelMorphologicalAntialiasing subpixelMorphologicalAntialiasing;
        public FastApproximateAntialiasing fastApproximateAntialiasing;
        public Fog fog;
        public Dithering dithering;

        public PostProcessDebugLayer debugLayer;

        [SerializeField]
        PostProcessResources m_Resources;

#pragma warning disable 169
        // UI states
        [SerializeField] bool m_ShowToolkit;
        [SerializeField] bool m_ShowCustomSorter;
#pragma warning restore 169

        // Will stop applying post-processing effects just before color grading is applied
        // Currently used to export to exr without color grading
        public bool breakBeforeColorGrading = false;

        // Pre-ordered custom user effects
        // These are automatically populated and made to work properly with the serialization
        // system AND the editor. Modify at your own risk.
        [Serializable]
        public sealed class SerializedBundleRef
        {
            // We can't serialize Type so use assemblyQualifiedName instead, we only need this at
            // init time anyway so it's fine
            public string assemblyQualifiedName;

            // Not serialized, is set/reset when deserialization kicks in
            public PostProcessBundle bundle;
        }

        [SerializeField]
        List<SerializedBundleRef> m_BeforeTransparentBundles;

        [SerializeField]
        List<SerializedBundleRef> m_BeforeStackBundles;

        [SerializeField]
        List<SerializedBundleRef> m_AfterStackBundles;

        public Dictionary<PostProcessEvent, List<SerializedBundleRef>> sortedBundles { get; private set; }

        // We need to keep track of bundle initialization because for some obscure reason, on
        // assembly reload a MonoBehavior's Editor OnEnable will be called BEFORE the MonoBehavior's
        // own OnEnable... So we'll use it to pre-init bundles if the layer inspector is opened and
        // the component hasn't been enabled yet.
        public bool haveBundlesBeenInited { get; private set; }

        // Settings/Renderer bundles mapped to settings types
        Dictionary<Type, PostProcessBundle> m_Bundles;

        PropertySheetFactory m_PropertySheetFactory;
        CommandBuffer m_LegacyCmdBufferBeforeReflections;
        CommandBuffer m_LegacyCmdBufferBeforeLighting;
        CommandBuffer m_LegacyCmdBufferOpaque;
        CommandBuffer m_LegacyCmdBuffer;
        Camera m_Camera;
        PostProcessRenderContext m_CurrentContext;
        LogHistogram m_LogHistogram;

        bool m_SettingsUpdateNeeded = true;
        bool m_IsRenderingInSceneView = false;

        TargetPool m_TargetPool;

        bool m_NaNKilled = false;

        // Recycled list - used to reduce GC stress when gathering active effects in a bundle list
        // on each frame
        readonly List<PostProcessEffectRenderer> m_ActiveEffects = new List<PostProcessEffectRenderer>();
        readonly List<RenderTargetIdentifier> m_Targets = new List<RenderTargetIdentifier>();

        void OnEnable()
        {
            Init(null);

            if (!haveBundlesBeenInited)
                InitBundles();

            m_LogHistogram = new LogHistogram();
            m_PropertySheetFactory = new PropertySheetFactory();
            m_TargetPool = new TargetPool();

            debugLayer.OnEnable();

            if (RuntimeUtilities.scriptableRenderPipelineActive)
                return;

            InitLegacy();
        }

        void InitLegacy()
        {
            m_LegacyCmdBufferBeforeReflections = new CommandBuffer { name = "Deferred Ambient Occlusion" };
            m_LegacyCmdBufferBeforeLighting = new CommandBuffer { name = "Deferred Ambient Occlusion" };
            m_LegacyCmdBufferOpaque = new CommandBuffer { name = "Opaque Only Post-processing" };
            m_LegacyCmdBuffer = new CommandBuffer { name = "Post-processing" };

            m_Camera = GetComponent<Camera>();

#if !UNITY_2019_1_OR_NEWER // OnRenderImage (below) implies forceIntoRenderTexture
            m_Camera.forceIntoRenderTexture = true; // Needed when running Forward / LDR / No MSAA
#endif

            m_Camera.AddCommandBuffer(CameraEvent.BeforeReflections, m_LegacyCmdBufferBeforeReflections);
            m_Camera.AddCommandBuffer(CameraEvent.BeforeLighting, m_LegacyCmdBufferBeforeLighting);
            m_Camera.AddCommandBuffer(CameraEvent.BeforeImageEffectsOpaque, m_LegacyCmdBufferOpaque);
            m_Camera.AddCommandBuffer(CameraEvent.BeforeImageEffects, m_LegacyCmdBuffer);
               
            // Internal context used if no SRP is set
            m_CurrentContext = new PostProcessRenderContext();
        }


#if UNITY_2019_1_OR_NEWER
        // We always use a CommandBuffer to blit to the final render target
        // OnRenderImage is used only to avoid the automatic blit from the RenderTexture of Camera.forceIntoRenderTexture to the actual target
        [ImageEffectUsesCommandBuffer]
        void OnRenderImage(RenderTexture src, RenderTexture dst)
        {
            if (finalBlitToCameraTarget)
                RenderTexture.active = dst; // silence warning
            else
                Graphics.Blit(src, dst);
        }
#endif

        public void Init(PostProcessResources resources)
        {
            if (resources != null) m_Resources = resources;

            RuntimeUtilities.CreateIfNull(ref temporalAntialiasing);
            RuntimeUtilities.CreateIfNull(ref subpixelMorphologicalAntialiasing);
            RuntimeUtilities.CreateIfNull(ref fastApproximateAntialiasing);
            RuntimeUtilities.CreateIfNull(ref dithering);
            RuntimeUtilities.CreateIfNull(ref fog);
            RuntimeUtilities.CreateIfNull(ref debugLayer);
        }

        public void InitBundles()
        {
            if (haveBundlesBeenInited)
                return;

            // Create these lists only once, the serialization system will take over after that
            RuntimeUtilities.CreateIfNull(ref m_BeforeTransparentBundles);
            RuntimeUtilities.CreateIfNull(ref m_BeforeStackBundles);
            RuntimeUtilities.CreateIfNull(ref m_AfterStackBundles);

            // Create a bundle for each effect type
            m_Bundles = new Dictionary<Type, PostProcessBundle>();

            foreach (var type in PostProcessManager.instance.settingsTypes.Keys)
            {
                var settings = (PostProcessEffectSettings)ScriptableObject.CreateInstance(type);
                var bundle = new PostProcessBundle(settings);
                m_Bundles.Add(type, bundle);
            }

            // Update sorted lists with newly added or removed effects in the assemblies
            UpdateBundleSortList(m_BeforeTransparentBundles, PostProcessEvent.BeforeTransparent);
            UpdateBundleSortList(m_BeforeStackBundles, PostProcessEvent.BeforeStack);
            UpdateBundleSortList(m_AfterStackBundles, PostProcessEvent.AfterStack);

            // Push all sorted lists in a dictionary for easier access
            sortedBundles = new Dictionary<PostProcessEvent, List<SerializedBundleRef>>(new PostProcessEventComparer())
            {
                { PostProcessEvent.BeforeTransparent, m_BeforeTransparentBundles },
                { PostProcessEvent.BeforeStack,       m_BeforeStackBundles },
                { PostProcessEvent.AfterStack,        m_AfterStackBundles }
            };

            // Done
            haveBundlesBeenInited = true;
        }

        void UpdateBundleSortList(List<SerializedBundleRef> sortedList, PostProcessEvent evt)
        {
            // First get all effects associated with the injection point
            var effects = m_Bundles.Where(kvp => kvp.Value.attribute.eventType == evt && !kvp.Value.attribute.builtinEffect)
                                   .Select(kvp => kvp.Value)
                                   .ToList();

            // Remove types that don't exist anymore
            sortedList.RemoveAll(x =>
            {
                string searchStr = x.assemblyQualifiedName;
                return !effects.Exists(b => b.settings.GetType().AssemblyQualifiedName == searchStr);
            });

            // Add new ones
            foreach (var effect in effects)
            {
                string typeName = effect.settings.GetType().AssemblyQualifiedName;

                if (!sortedList.Exists(b => b.assemblyQualifiedName == typeName))
                {
                    var sbr = new SerializedBundleRef { assemblyQualifiedName = typeName };
                    sortedList.Add(sbr);
                }
            }

            // Link internal references
            foreach (var effect in sortedList)
            {
                string typeName = effect.assemblyQualifiedName;
                var bundle = effects.Find(b => b.settings.GetType().AssemblyQualifiedName == typeName);
                effect.bundle = bundle;
            }
        }

        void OnDisable()
        {
            // Have to check for null camera in case the user is doing back'n'forth between SRP and
            // legacy
            if (m_Camera != null)
            {
                if (m_LegacyCmdBufferBeforeReflections != null)
                    m_Camera.RemoveCommandBuffer(CameraEvent.BeforeReflections, m_LegacyCmdBufferBeforeReflections);
                if (m_LegacyCmdBufferBeforeLighting != null)
                    m_Camera.RemoveCommandBuffer(CameraEvent.BeforeLighting, m_LegacyCmdBufferBeforeLighting);
                if (m_LegacyCmdBufferOpaque != null)
                    m_Camera.RemoveCommandBuffer(CameraEvent.BeforeImageEffectsOpaque, m_LegacyCmdBufferOpaque);
                if (m_LegacyCmdBuffer != null)
                    m_Camera.RemoveCommandBuffer(CameraEvent.BeforeImageEffects, m_LegacyCmdBuffer);
            }

            temporalAntialiasing.Release();
            m_LogHistogram.Release();

            foreach (var bundle in m_Bundles.Values)
                bundle.Release();

            m_Bundles.Clear();
            m_PropertySheetFactory.Release();

            if (debugLayer != null)
                debugLayer.OnDisable();

            // Might be an issue if several layers are blending in the same frame...
            TextureLerper.instance.Clear();

            haveBundlesBeenInited = false;
        }

        // Called everytime the user resets the component from the inspector and more importantly
        // the first time it's added to a GameObject. As we don't have added/removed event for
        // components, this will do fine
        void Reset()
        {
            volumeTrigger = transform;
        }

        void OnPreCull()
        {
            // Unused in scriptable render pipelines
            if (RuntimeUtilities.scriptableRenderPipelineActive)
                return;

            if (m_Camera == null || m_CurrentContext == null)
                InitLegacy();

            // Resets the projection matrix from previous frame in case TAA was enabled.
            // We also need to force reset the non-jittered projection matrix here as it's not done
            // when ResetProjectionMatrix() is called and will break transparent rendering if TAA
            // is switched off and the FOV or any other camera property changes.
 
#if UNITY_2018_2_OR_NEWER
            if (!m_Camera.usePhysicalProperties)
#endif
                m_Camera.ResetProjectionMatrix();
            m_Camera.nonJitteredProjectionMatrix = m_Camera.projectionMatrix;

#if !UNITY_SWITCH
            if (m_Camera.stereoEnabled)
            {
                m_Camera.ResetStereoProjectionMatrices();
                Shader.SetGlobalFloat(ShaderIDs.RenderViewportScaleFactor, XRSettings.renderViewportScale);
            }
            else
#endif
            {
                Shader.SetGlobalFloat(ShaderIDs.RenderViewportScaleFactor, 1.0f);
            }

            BuildCommandBuffers();
        }

        void OnPreRender()
        {
            // Unused in scriptable render pipelines
            // Only needed for multi-pass stereo right eye
            if (RuntimeUtilities.scriptableRenderPipelineActive ||
                (m_Camera.stereoActiveEye != Camera.MonoOrStereoscopicEye.Right))
                return;

            BuildCommandBuffers();
        }

        static bool RequiresInitialBlit(Camera camera, PostProcessRenderContext context)
        {
#if UNITY_2019_1_OR_NEWER
            if (camera.allowMSAA) // this shouldn't be necessary, but until re-tested on older Unity versions just do the blits
                return true;
            if (RuntimeUtilities.scriptableRenderPipelineActive) // Should never be called from SRP
                return true;
              
            return false;
#else
            return true;
#endif
        }

        void UpdateSrcDstForOpaqueOnly(ref int src, ref int dst, PostProcessRenderContext context, RenderTargetIdentifier cameraTarget, int opaqueOnlyEffectsRemaining)
        {
            if (src > -1)
                context.command.ReleaseTemporaryRT(src);

            context.source = context.destination;
            src = dst;

            if (opaqueOnlyEffectsRemaining == 1)
            {
                context.destination = cameraTarget;
            }
            else
            {
                dst = m_TargetPool.Get();
                context.destination = dst;
                context.GetScreenSpaceTemporaryRT(context.command, dst, 0, context.sourceFormat);
            }
        }

        void BuildCommandBuffers()
        {
            var context = m_CurrentContext;
            var sourceFormat = m_Camera.allowHDR ? RuntimeUtilities.defaultHDRRenderTextureFormat : RenderTextureFormat.Default;

            if (!RuntimeUtilities.isFloatingPointFormat(sourceFormat))
                m_NaNKilled = true;

            context.Reset();
            context.camera = m_Camera;
            context.sourceFormat = sourceFormat;

            // TODO: Investigate retaining command buffers on XR multi-pass right eye
            m_LegacyCmdBufferBeforeReflections.Clear();
            m_LegacyCmdBufferBeforeLighting.Clear();
            m_LegacyCmdBufferOpaque.Clear();
            m_LegacyCmdBuffer.Clear();

            SetupContext(context);

            context.command = m_LegacyCmdBufferOpaque;
            TextureLerper.instance.BeginFrame(context);
            UpdateSettingsIfNeeded(context);

            // Lighting & opaque-only effects
            var aoBundle = GetBundle<AmbientOcclusion>();
            var aoSettings = aoBundle.CastSettings<AmbientOcclusion>();
            var aoRenderer = aoBundle.CastRenderer<AmbientOcclusionRenderer>();

            bool aoSupported = aoSettings.IsEnabledAndSupported(context);
            bool aoAmbientOnly = aoRenderer.IsAmbientOnly(context);
            bool isAmbientOcclusionDeferred = aoSupported && aoAmbientOnly;
            bool isAmbientOcclusionOpaque = aoSupported && !aoAmbientOnly;

            var ssrBundle = GetBundle<ScreenSpaceReflections>();
            var ssrSettings = ssrBundle.settings;
            var ssrRenderer = ssrBundle.renderer;
            bool isScreenSpaceReflectionsActive = ssrSettings.IsEnabledAndSupported(context);

            // Ambient-only AO is a special case and has to be done in separate command buffers
            if (isAmbientOcclusionDeferred)
            {
                var ao = aoRenderer.Get();

                // Render as soon as possible - should be done async in SRPs when available
                context.command = m_LegacyCmdBufferBeforeReflections;
                ao.RenderAmbientOnly(context);

                // Composite with GBuffer right before the lighting pass
                context.command = m_LegacyCmdBufferBeforeLighting;
                ao.CompositeAmbientOnly(context);
            }
            else if (isAmbientOcclusionOpaque)
            {
                context.command = m_LegacyCmdBufferOpaque;
                aoRenderer.Get().RenderAfterOpaque(context);
            }

            bool isFogActive = fog.IsEnabledAndSupported(context);
            bool hasCustomOpaqueOnlyEffects = HasOpaqueOnlyEffects(context);
            int opaqueOnlyEffects = 0;
            opaqueOnlyEffects += isScreenSpaceReflectionsActive ? 1 : 0;
            opaqueOnlyEffects += isFogActive ? 1 : 0;
            opaqueOnlyEffects += hasCustomOpaqueOnlyEffects ? 1 : 0;

            // This works on right eye because it is resolved/populated at runtime
            var cameraTarget = new RenderTargetIdentifier(BuiltinRenderTextureType.CameraTarget);

            if (opaqueOnlyEffects > 0)
            {
                var cmd = m_LegacyCmdBufferOpaque;
                context.command = cmd;
                context.source = cameraTarget;
                context.destination = cameraTarget;
                int srcTarget = -1;
                int dstTarget = -1;

                UpdateSrcDstForOpaqueOnly(ref srcTarget, ref dstTarget, context, cameraTarget, opaqueOnlyEffects + 1); // + 1 for blit

                if (RequiresInitialBlit(m_Camera, context) || opaqueOnlyEffects == 1)
                {
                    cmd.BuiltinBlit(context.source, context.destination, RuntimeUtilities.copyStdMaterial, stopNaNPropagation ? 1 : 0);
                    UpdateSrcDstForOpaqueOnly(ref srcTarget, ref dstTarget, context, cameraTarget, opaqueOnlyEffects);
                }
 
                if (isScreenSpaceReflectionsActive)
                {
                    ssrRenderer.Render(context);
                    opaqueOnlyEffects--;
                    UpdateSrcDstForOpaqueOnly(ref srcTarget, ref dstTarget, context, cameraTarget, opaqueOnlyEffects);
                }

                if (isFogActive)
                {
                    fog.Render(context);
                    opaqueOnlyEffects--;
                    UpdateSrcDstForOpaqueOnly(ref srcTarget, ref dstTarget, context, cameraTarget, opaqueOnlyEffects);
                }

                if (hasCustomOpaqueOnlyEffects)
                    RenderOpaqueOnly(context);

                cmd.ReleaseTemporaryRT(srcTarget);
            }
            
            // Post-transparency stack
            int tempRt = -1;
            bool forceNanKillPass = (!m_NaNKilled && stopNaNPropagation && RuntimeUtilities.isFloatingPointFormat(sourceFormat));
            if (RequiresInitialBlit(m_Camera, context) || forceNanKillPass)
            {
                tempRt = m_TargetPool.Get();
                context.GetScreenSpaceTemporaryRT(m_LegacyCmdBuffer, tempRt, 0, sourceFormat, RenderTextureReadWrite.sRGB);
                m_LegacyCmdBuffer.BuiltinBlit(cameraTarget, tempRt, RuntimeUtilities.copyStdMaterial, stopNaNPropagation ? 1 : 0);
                if (!m_NaNKilled)
                    m_NaNKilled = stopNaNPropagation;

                context.source = tempRt;
            }
            else
            {
                context.source = cameraTarget;
            }

            context.destination = cameraTarget;

#if UNITY_2019_1_OR_NEWER
            if (finalBlitToCameraTarget && !RuntimeUtilities.scriptableRenderPipelineActive)
            {
                if (m_Camera.targetTexture)
                {
                    context.destination = m_Camera.targetTexture.colorBuffer;
                }
                else
                {
                    context.flip = true;
                    context.destination = Display.main.colorBuffer;
                }
            } 
#endif

            context.command = m_LegacyCmdBuffer;

            Render(context);

            if (tempRt > -1)
                m_LegacyCmdBuffer.ReleaseTemporaryRT(tempRt);
        }

        void OnPostRender()
        {
            // Unused in scriptable render pipelines
            if (RuntimeUtilities.scriptableRenderPipelineActive)
                return;

            if (m_CurrentContext.IsTemporalAntialiasingActive())
            {
#if UNITY_2018_2_OR_NEWER
                // TAA calls SetProjectionMatrix so if the camera projection mode was physical, it gets set to explicit. So we set it back to physical.
                if (m_CurrentContext.physicalCamera)   
                    m_Camera.usePhysicalProperties = true;
                else 
#endif
                    m_Camera.ResetProjectionMatrix();

                if (m_CurrentContext.stereoActive)
                {
                    if (RuntimeUtilities.isSinglePassStereoEnabled || m_Camera.stereoActiveEye == Camera.MonoOrStereoscopicEye.Right)
                        m_Camera.ResetStereoProjectionMatrices();
                }
            }
        }

        public PostProcessBundle GetBundle<T>()
            where T : PostProcessEffectSettings
        {
            return GetBundle(typeof(T));
        }

        public PostProcessBundle GetBundle(Type settingsType)
        {
            Assert.IsTrue(m_Bundles.ContainsKey(settingsType), "Invalid type");
            return m_Bundles[settingsType];
        }

        public T GetSettings<T>()
            where T : PostProcessEffectSettings
        {
            return GetBundle<T>().CastSettings<T>();
        }

        public void BakeMSVOMap(CommandBuffer cmd, Camera camera, RenderTargetIdentifier destination, RenderTargetIdentifier? depthMap, bool invert, bool isMSAA = false)
        {
            var bundle = GetBundle<AmbientOcclusion>();
            var renderer = bundle.CastRenderer<AmbientOcclusionRenderer>().GetMultiScaleVO();
            renderer.SetResources(m_Resources);
            renderer.GenerateAOMap(cmd, camera, destination, depthMap, invert, isMSAA);
        }

        internal void OverrideSettings(List<PostProcessEffectSettings> baseSettings, float interpFactor)
        {
            // Go through all settings & overriden parameters for the given volume and lerp values
            foreach (var settings in baseSettings)
            {
                if (!settings.active)
                    continue;

                var target = GetBundle(settings.GetType()).settings;
                int count = settings.parameters.Count;

                for (int i = 0; i < count; i++)
                {
                    var toParam = settings.parameters[i];
                    if (toParam.overrideState)
                    {
                        var fromParam = target.parameters[i];
                        fromParam.Interp(fromParam, toParam, interpFactor);
                    }
                }
            }
        }

        // In the legacy render loop you have to explicitely set flags on camera to tell that you
        // need depth, depth+normals or motion vectors... This won't have any effect with most
        // scriptable render pipelines.
        void SetLegacyCameraFlags(PostProcessRenderContext context)
        {
            var flags = context.camera.depthTextureMode;

            foreach (var bundle in m_Bundles)
            {
                if (bundle.Value.settings.IsEnabledAndSupported(context))
                    flags |= bundle.Value.renderer.GetCameraFlags();
            }

            // Special case for AA & lighting effects
            if (context.IsTemporalAntialiasingActive())
                flags |= temporalAntialiasing.GetCameraFlags();

            if (fog.IsEnabledAndSupported(context))
                flags |= fog.GetCameraFlags();

            if (debugLayer.debugOverlay != DebugOverlay.None)
                flags |= debugLayer.GetCameraFlags();

            context.camera.depthTextureMode = flags;
        }

        // Call this function whenever you need to reset any temporal effect (TAA, Motion Blur etc).
        // Mainly used when doing camera cuts.
        public void ResetHistory()
        {
            foreach (var bundle in m_Bundles)
                bundle.Value.ResetHistory();

            temporalAntialiasing.ResetHistory();
        }

        public bool HasOpaqueOnlyEffects(PostProcessRenderContext context)
        {
            return HasActiveEffects(PostProcessEvent.BeforeTransparent, context);
        }

        public bool HasActiveEffects(PostProcessEvent evt, PostProcessRenderContext context)
        {
            var list = sortedBundles[evt];

            foreach (var item in list)
            {
                if (item.bundle.settings.IsEnabledAndSupported(context))
                    return true;
            }

            return false;
        }

        void SetupContext(PostProcessRenderContext context)
        {
            m_IsRenderingInSceneView = context.camera.cameraType == CameraType.SceneView;
            context.isSceneView = m_IsRenderingInSceneView;
            context.resources = m_Resources;
            context.propertySheets = m_PropertySheetFactory;
            context.debugLayer = debugLayer;
            context.antialiasing = antialiasingMode;
            context.temporalAntialiasing = temporalAntialiasing;
            context.logHistogram = m_LogHistogram;

#if UNITY_2018_2_OR_NEWER
            context.physicalCamera = context.camera.usePhysicalProperties;
#endif

            SetLegacyCameraFlags(context);

            // Prepare debug overlay
            debugLayer.SetFrameSize(context.width, context.height);

            // Unsafe to keep this around but we need it for OnGUI events for debug views
            // Will be removed eventually
            m_CurrentContext = context;
        }

        void UpdateSettingsIfNeeded(PostProcessRenderContext context)
        {
            if (m_SettingsUpdateNeeded)
            {
                context.command.BeginSample("VolumeBlending");
                PostProcessManager.instance.UpdateSettings(this, context.camera);
                context.command.EndSample("VolumeBlending");
                m_TargetPool.Reset();

                // TODO: fix me once VR support is in SRP
                // Needed in SRP so that _RenderViewportScaleFactor isn't 0
                if (RuntimeUtilities.scriptableRenderPipelineActive)
                    Shader.SetGlobalFloat(ShaderIDs.RenderViewportScaleFactor, 1f);
            }

            m_SettingsUpdateNeeded = false;
        }

        // Renders before-transparent effects.
        // Make sure you check `HasOpaqueOnlyEffects()` before calling this method as it won't
        // automatically blit source into destination if no opaque effects are active.
        public void RenderOpaqueOnly(PostProcessRenderContext context)
        {
            if (RuntimeUtilities.scriptableRenderPipelineActive)
                SetupContext(context);

            TextureLerper.instance.BeginFrame(context);

            // Update & override layer settings first (volume blending), will only be done once per
            // frame, either here or in Render() if there isn't any opaque-only effect to render.
            UpdateSettingsIfNeeded(context);

            RenderList(sortedBundles[PostProcessEvent.BeforeTransparent], context, "OpaqueOnly");
        }

        // Renders everything not opaque-only
        //
        // Current order of operation is as following:
        //     1. Pre-stack
        //     2. Built-in stack
        //     3. Post-stack
        //     4. Built-in final pass
        //
        // Final pass should be skipped when outputting to a HDR display.
        public void Render(PostProcessRenderContext context)
        {
            if (RuntimeUtilities.scriptableRenderPipelineActive)
                SetupContext(context);

            TextureLerper.instance.BeginFrame(context);
            var cmd = context.command;

            // Update & override layer settings first (volume blending) if the opaque only pass
            // hasn't been called this frame.
            UpdateSettingsIfNeeded(context);

            // Do a NaN killing pass if needed
            int lastTarget = -1;
            RenderTargetIdentifier cameraTexture = context.source;

#if UNITY_2019_1_OR_NEWER && XR_POSTPROCESSING_INTERFACE
            if (context.stereoActive && context.numberOfEyes > 1 && context.stereoRenderingMode == PostProcessRenderContext.StereoRenderingMode.SinglePass)
            {
                cmd.SetSinglePassStereo(SinglePassStereoMode.None);
                cmd.DisableShaderKeyword("UNITY_SINGLE_PASS_STEREO");
            }
#endif

            for (int eye = 0; eye < context.numberOfEyes; eye++)
            {
                bool preparedStereoSource = false;

                if (stopNaNPropagation && !m_NaNKilled)
                {
                    lastTarget = m_TargetPool.Get();
                    context.GetScreenSpaceTemporaryRT(cmd, lastTarget, 0, context.sourceFormat);
                    if (context.stereoActive && context.numberOfEyes > 1)
                    {
                        if (context.stereoRenderingMode == PostProcessRenderContext.StereoRenderingMode.SinglePassInstanced)
                        {
                            cmd.BlitFullscreenTriangleFromTexArray(context.source, lastTarget, RuntimeUtilities.copyFromTexArraySheet, 1, false, eye);
                            preparedStereoSource = true;
                        }
                        else if (context.stereoRenderingMode == PostProcessRenderContext.StereoRenderingMode.SinglePass)
                        {
                            cmd.BlitFullscreenTriangleFromDoubleWide(context.source, lastTarget, RuntimeUtilities.copyStdFromDoubleWideMaterial, 1, eye);
                            preparedStereoSource = true;
                        }
                    }
                    else
                        cmd.BlitFullscreenTriangle(context.source, lastTarget, RuntimeUtilities.copySheet, 1);
                    context.source = lastTarget;
                    m_NaNKilled = true;
                }

                if (!preparedStereoSource && context.numberOfEyes > 1)
                {
                    lastTarget = m_TargetPool.Get();
                    context.GetScreenSpaceTemporaryRT(cmd, lastTarget, 0, context.sourceFormat);
                    if (context.stereoActive)
                    {
                        if (context.stereoRenderingMode == PostProcessRenderContext.StereoRenderingMode.SinglePassInstanced)
                        {
                            cmd.BlitFullscreenTriangleFromTexArray(context.source, lastTarget, RuntimeUtilities.copyFromTexArraySheet, 1, false, eye);
                            preparedStereoSource = true;
                        }
                        else if (context.stereoRenderingMode == PostProcessRenderContext.StereoRenderingMode.SinglePass)
                        {
                            cmd.BlitFullscreenTriangleFromDoubleWide(context.source, lastTarget, RuntimeUtilities.copyStdFromDoubleWideMaterial, stopNaNPropagation ? 1 : 0, eye);
                            preparedStereoSource = true;
                        }
                    }
                    context.source = lastTarget;
                }

                // Do temporal anti-aliasing first
                if (context.IsTemporalAntialiasingActive())
                {
                    if (!RuntimeUtilities.scriptableRenderPipelineActive)
                    {
                        if (context.stereoActive)
                        {
                            // We only need to configure all of this once for stereo, during OnPreCull
                            if (context.camera.stereoActiveEye != Camera.MonoOrStereoscopicEye.Right)
                                temporalAntialiasing.ConfigureStereoJitteredProjectionMatrices(context);
                        }
                        else
                        {
                            temporalAntialiasing.ConfigureJitteredProjectionMatrix(context);
                        }
                    }

                    var taaTarget = m_TargetPool.Get();
                    var finalDestination = context.destination;
                    context.GetScreenSpaceTemporaryRT(cmd, taaTarget, 0, context.sourceFormat);
                    context.destination = taaTarget;
                    temporalAntialiasing.Render(context);
                    context.source = taaTarget;
                    context.destination = finalDestination;

                    if (lastTarget > -1)
                        cmd.ReleaseTemporaryRT(lastTarget);

                    lastTarget = taaTarget;
                }

                bool hasBeforeStackEffects = HasActiveEffects(PostProcessEvent.BeforeStack, context);
                bool hasAfterStackEffects = HasActiveEffects(PostProcessEvent.AfterStack, context) && !breakBeforeColorGrading;
                bool needsFinalPass = (hasAfterStackEffects
                    || (antialiasingMode == Antialiasing.FastApproximateAntialiasing) || (antialiasingMode == Antialiasing.SubpixelMorphologicalAntialiasing && subpixelMorphologicalAntialiasing.IsSupported()))
                    && !breakBeforeColorGrading;

                // Right before the builtin stack
                if (hasBeforeStackEffects)
                    lastTarget = RenderInjectionPoint(PostProcessEvent.BeforeStack, context, "BeforeStack", lastTarget);

                // Builtin stack
                lastTarget = RenderBuiltins(context, !needsFinalPass, lastTarget, eye);

                // After the builtin stack but before the final pass (before FXAA & Dithering)
                if (hasAfterStackEffects)
                    lastTarget = RenderInjectionPoint(PostProcessEvent.AfterStack, context, "AfterStack", lastTarget);

                // And close with the final pass
                if (needsFinalPass)
                    RenderFinalPass(context, lastTarget, eye);

                if (context.stereoActive)
                    context.source = cameraTexture;
            }

#if UNITY_2019_1_OR_NEWER && XR_POSTPROCESSING_INTERFACE
            if (context.stereoActive && context.numberOfEyes > 1 && context.stereoRenderingMode == PostProcessRenderContext.StereoRenderingMode.SinglePass)
            {
                cmd.SetSinglePassStereo(SinglePassStereoMode.SideBySide);
                cmd.EnableShaderKeyword("UNITY_SINGLE_PASS_STEREO");
            }
#endif

            // Render debug monitors & overlay if requested
            debugLayer.RenderSpecialOverlays(context);
            debugLayer.RenderMonitors(context);

            // End frame cleanup
            TextureLerper.instance.EndFrame();
            debugLayer.EndFrame();
            m_SettingsUpdateNeeded = true;
            m_NaNKilled = false;
        }

        int RenderInjectionPoint(PostProcessEvent evt, PostProcessRenderContext context, string marker, int releaseTargetAfterUse = -1)
        {
            int tempTarget = m_TargetPool.Get();
            var finalDestination = context.destination;

            var cmd = context.command;
            context.GetScreenSpaceTemporaryRT(cmd, tempTarget, 0, context.sourceFormat);
            context.destination = tempTarget;
            RenderList(sortedBundles[evt], context, marker);
            context.source = tempTarget;
            context.destination = finalDestination;

            if (releaseTargetAfterUse > -1)
                cmd.ReleaseTemporaryRT(releaseTargetAfterUse);

            return tempTarget;
        }

        void RenderList(List<SerializedBundleRef> list, PostProcessRenderContext context, string marker)
        {
            var cmd = context.command;
            cmd.BeginSample(marker);

            // First gather active effects - we need this to manage render targets more efficiently
            m_ActiveEffects.Clear();
            for (int i = 0; i < list.Count; i++)
            {
                var effect = list[i].bundle;
                if (effect.settings.IsEnabledAndSupported(context))
                {
                    if (!context.isSceneView || (context.isSceneView && effect.attribute.allowInSceneView))
                        m_ActiveEffects.Add(effect.renderer);
                }
            }

            int count = m_ActiveEffects.Count;

            // If there's only one active effect, we can simply execute it and skip the rest
            if (count == 1)
            {
                m_ActiveEffects[0].Render(context);
            }
            else
            {
                // Else create the target chain
                m_Targets.Clear();
                m_Targets.Add(context.source); // First target is always source

                int tempTarget1 = m_TargetPool.Get();
                int tempTarget2 = m_TargetPool.Get();

                for (int i = 0; i < count - 1; i++)
                    m_Targets.Add(i % 2 == 0 ? tempTarget1 : tempTarget2);

                m_Targets.Add(context.destination); // Last target is always destination

                // Render
                context.GetScreenSpaceTemporaryRT(cmd, tempTarget1, 0, context.sourceFormat);
                if (count > 2)
                    context.GetScreenSpaceTemporaryRT(cmd, tempTarget2, 0, context.sourceFormat);

                for (int i = 0; i < count; i++)
                {
                    context.source = m_Targets[i];
                    context.destination = m_Targets[i + 1];
                    m_ActiveEffects[i].Render(context);
                }

                cmd.ReleaseTemporaryRT(tempTarget1);
                if (count > 2)
                    cmd.ReleaseTemporaryRT(tempTarget2);
            }

            cmd.EndSample(marker);
        }

        void ApplyFlip(PostProcessRenderContext context, MaterialPropertyBlock properties)
        {
            if (context.flip && !context.isSceneView)
                properties.SetVector(ShaderIDs.UVTransform, new Vector4(1.0f, 1.0f, 0.0f, 0.0f));
            else
                ApplyDefaultFlip(properties);
        }

        void ApplyDefaultFlip(MaterialPropertyBlock properties)
        {
            properties.SetVector(ShaderIDs.UVTransform, SystemInfo.graphicsUVStartsAtTop ? new Vector4(1.0f, -1.0f, 0.0f, 1.0f) : new Vector4(1.0f, 1.0f, 0.0f, 0.0f));
        }

        int RenderBuiltins(PostProcessRenderContext context, bool isFinalPass, int releaseTargetAfterUse = -1, int eye = -1)
        {
            var uberSheet = context.propertySheets.Get(context.resources.shaders.uber);
            uberSheet.ClearKeywords();
            uberSheet.properties.Clear();
            context.uberSheet = uberSheet;
            context.autoExposureTexture = RuntimeUtilities.whiteTexture;
            context.bloomBufferNameID = -1;

            if (isFinalPass && context.stereoActive && context.stereoRenderingMode == PostProcessRenderContext.StereoRenderingMode.SinglePassInstanced)
                uberSheet.EnableKeyword("STEREO_INSTANCING_ENABLED");

            var cmd = context.command;
            cmd.BeginSample("BuiltinStack");

            int tempTarget = -1;
            var finalDestination = context.destination;

            if (!isFinalPass)
            {
                // Render to an intermediate target as this won't be the final pass
                tempTarget = m_TargetPool.Get();
                context.GetScreenSpaceTemporaryRT(cmd, tempTarget, 0, context.sourceFormat);
                context.destination = tempTarget;

                // Handle FXAA's keep alpha mode
                if (antialiasingMode == Antialiasing.FastApproximateAntialiasing && !fastApproximateAntialiasing.keepAlpha)
                    uberSheet.properties.SetFloat(ShaderIDs.LumaInAlpha, 1f);
            }

            // Depth of field final combination pass used to be done in Uber which led to artifacts
            // when used at the same time as Bloom (because both effects used the same source, so
            // the stronger bloom was, the more DoF was eaten away in out of focus areas)
            int depthOfFieldTarget = RenderEffect<DepthOfField>(context, true);

            // Motion blur is a separate pass - could potentially be done after DoF depending on the
            // kind of results you're looking for...
            int motionBlurTarget = RenderEffect<MotionBlur>(context, true);

            // Prepare exposure histogram if needed
            if (ShouldGenerateLogHistogram(context))
                m_LogHistogram.Generate(context);

            // Uber effects
            RenderEffect<AutoExposure>(context);
            uberSheet.properties.SetTexture(ShaderIDs.AutoExposureTex, context.autoExposureTexture);

            RenderEffect<LensDistortion>(context);
            RenderEffect<ChromaticAberration>(context);
            RenderEffect<Bloom>(context);
            RenderEffect<Vignette>(context);
            RenderEffect<Grain>(context);

            if (!breakBeforeColorGrading)
                RenderEffect<ColorGrading>(context);

            if (isFinalPass)
            {
                uberSheet.EnableKeyword("FINALPASS");
                dithering.Render(context);
                ApplyFlip(context, uberSheet.properties);
            }
            else
            {
                ApplyDefaultFlip(uberSheet.properties);
            }

            if (context.stereoActive && context.stereoRenderingMode == PostProcessRenderContext.StereoRenderingMode.SinglePassInstanced)
            {
                uberSheet.properties.SetInt(ShaderIDs.DepthSlice, eye);
                cmd.BlitFullscreenTriangleToTexArray(context.source, context.destination, uberSheet, 0, false, eye);
            }
<<<<<<< HEAD
            else if (isFinalPass && context.stereoActive && context.numberOfEyes > 1 && context.stereoRenderingMode == PostProcessRenderContext.StereoRenderingMode.SinglePass)
            {
                cmd.BlitFullscreenTriangleToDoubleWide(context.source, context.destination, uberSheet, 0, eye);
            }
=======
            else if (isFinalPass)
                cmd.BlitFullscreenTriangle(context.source, context.destination, uberSheet, 0, false, context.camera.pixelRect);
>>>>>>> 15f38bd2
            else
                cmd.BlitFullscreenTriangle(context.source, context.destination, uberSheet, 0);

            context.source = context.destination;
            context.destination = finalDestination;

            if (releaseTargetAfterUse > -1) cmd.ReleaseTemporaryRT(releaseTargetAfterUse);
            if (motionBlurTarget > -1) cmd.ReleaseTemporaryRT(motionBlurTarget);
            if (depthOfFieldTarget > -1) cmd.ReleaseTemporaryRT(depthOfFieldTarget);
            if (context.bloomBufferNameID > -1) cmd.ReleaseTemporaryRT(context.bloomBufferNameID);

            cmd.EndSample("BuiltinStack");

            return tempTarget;
        }

        // This pass will have to be disabled for HDR screen output as it's an LDR pass
        void RenderFinalPass(PostProcessRenderContext context, int releaseTargetAfterUse = -1, int eye = -1)
        {
            var cmd = context.command;
            cmd.BeginSample("FinalPass");

            if (breakBeforeColorGrading)
            {
                var sheet = context.propertySheets.Get(context.resources.shaders.discardAlpha);
                if (context.stereoActive && context.stereoRenderingMode == PostProcessRenderContext.StereoRenderingMode.SinglePassInstanced)
                    sheet.EnableKeyword("STEREO_INSTANCING_ENABLED");

                if (context.stereoActive && context.stereoRenderingMode == PostProcessRenderContext.StereoRenderingMode.SinglePassInstanced)
                {
                    sheet.properties.SetInt(ShaderIDs.DepthSlice, eye);
                    cmd.BlitFullscreenTriangleToTexArray(context.source, context.destination, sheet, 0, false, eye);
                }
                else if (context.stereoActive && context.numberOfEyes > 1 && context.stereoRenderingMode == PostProcessRenderContext.StereoRenderingMode.SinglePass)
                {
                    cmd.BlitFullscreenTriangleToDoubleWide(context.source, context.destination, sheet, 0, eye);
                }
                else
                    cmd.BlitFullscreenTriangle(context.source, context.destination, sheet, 0);
            }
            else
            {
                var uberSheet = context.propertySheets.Get(context.resources.shaders.finalPass);
                uberSheet.ClearKeywords();
                uberSheet.properties.Clear();
                context.uberSheet = uberSheet;
                int tempTarget = -1;

                if (context.stereoActive && context.stereoRenderingMode == PostProcessRenderContext.StereoRenderingMode.SinglePassInstanced)
                    uberSheet.EnableKeyword("STEREO_INSTANCING_ENABLED");

                if (antialiasingMode == Antialiasing.FastApproximateAntialiasing)
                {
                    uberSheet.EnableKeyword(fastApproximateAntialiasing.fastMode
                        ? "FXAA_LOW"
                        : "FXAA"
                    );

                    if (fastApproximateAntialiasing.keepAlpha)
                        uberSheet.EnableKeyword("FXAA_KEEP_ALPHA");
                }
                else if (antialiasingMode == Antialiasing.SubpixelMorphologicalAntialiasing && subpixelMorphologicalAntialiasing.IsSupported())
                {
                    tempTarget = m_TargetPool.Get();
                    var finalDestination = context.destination;
                    context.GetScreenSpaceTemporaryRT(context.command, tempTarget, 0, context.sourceFormat);
                    context.destination = tempTarget;
                    subpixelMorphologicalAntialiasing.Render(context);
                    context.source = tempTarget;
                    context.destination = finalDestination;
                }

                dithering.Render(context);

                ApplyFlip(context, uberSheet.properties);
                if (context.stereoActive && context.stereoRenderingMode == PostProcessRenderContext.StereoRenderingMode.SinglePassInstanced)
                {
                    uberSheet.properties.SetInt(ShaderIDs.DepthSlice, eye);
                    cmd.BlitFullscreenTriangleToTexArray(context.source, context.destination, uberSheet, 0, false, eye);
                }
                else if (context.stereoActive && context.numberOfEyes > 1 && context.stereoRenderingMode == PostProcessRenderContext.StereoRenderingMode.SinglePass)
                {
                    cmd.BlitFullscreenTriangleToDoubleWide(context.source, context.destination, uberSheet, 0, eye);
                }
                else
                    cmd.BlitFullscreenTriangle(context.source, context.destination, uberSheet, 0, false, context.camera.pixelRect);

                if (tempTarget > -1)
                    cmd.ReleaseTemporaryRT(tempTarget);
            }

            if (releaseTargetAfterUse > -1)
                cmd.ReleaseTemporaryRT(releaseTargetAfterUse);

            cmd.EndSample("FinalPass");
        }

        int RenderEffect<T>(PostProcessRenderContext context, bool useTempTarget = false)
            where T : PostProcessEffectSettings
        {
            var effect = GetBundle<T>();

            if (!effect.settings.IsEnabledAndSupported(context))
                return -1;

            if (m_IsRenderingInSceneView && !effect.attribute.allowInSceneView)
                return -1;

            if (!useTempTarget)
            {
                effect.renderer.Render(context);
                return -1;
            }

            var finalDestination = context.destination;
            var tempTarget = m_TargetPool.Get();
            context.GetScreenSpaceTemporaryRT(context.command, tempTarget, 0, context.sourceFormat);
            context.destination = tempTarget;
            effect.renderer.Render(context);
            context.source = tempTarget;
            context.destination = finalDestination;
            return tempTarget;
        }

        bool ShouldGenerateLogHistogram(PostProcessRenderContext context)
        {
            bool autoExpo = GetBundle<AutoExposure>().settings.IsEnabledAndSupported(context);
            bool lightMeter = debugLayer.lightMeter.IsRequestedAndSupported(context);
            return autoExpo || lightMeter;
        }
    }
}<|MERGE_RESOLUTION|>--- conflicted
+++ resolved
@@ -1026,15 +1026,12 @@
                 uberSheet.properties.SetInt(ShaderIDs.DepthSlice, eye);
                 cmd.BlitFullscreenTriangleToTexArray(context.source, context.destination, uberSheet, 0, false, eye);
             }
-<<<<<<< HEAD
             else if (isFinalPass && context.stereoActive && context.numberOfEyes > 1 && context.stereoRenderingMode == PostProcessRenderContext.StereoRenderingMode.SinglePass)
             {
                 cmd.BlitFullscreenTriangleToDoubleWide(context.source, context.destination, uberSheet, 0, eye);
             }
-=======
             else if (isFinalPass)
                 cmd.BlitFullscreenTriangle(context.source, context.destination, uberSheet, 0, false, context.camera.pixelRect);
->>>>>>> 15f38bd2
             else
                 cmd.BlitFullscreenTriangle(context.source, context.destination, uberSheet, 0);
 
