--- conflicted
+++ resolved
@@ -29,11 +29,7 @@
         public TemporalAntialiasing temporalAntialiasing;
         public SubpixelMorphologicalAntialiasing subpixelMorphologicalAntialiasing;
         public FastApproximateAntialiasing fastApproximateAntialiasing;
-<<<<<<< HEAD
-=======
-        public AmbientOcclusion ambientOcclusion;
         public ScreenSpaceReflections screenSpaceReflections;
->>>>>>> c8e9a320
         public Fog fog;
         public Dithering dithering;
 
@@ -142,15 +138,8 @@
         public void Init(PostProcessResources resources)
         {
             if (resources != null) m_Resources = resources;
-<<<<<<< HEAD
-            
-            RuntimeUtilities.CreateIfNull(ref debugLayer);
-=======
-
-            RuntimeUtilities.CreateIfNull(ref monitors);
-            RuntimeUtilities.CreateIfNull(ref ambientOcclusion);
+
             RuntimeUtilities.CreateIfNull(ref screenSpaceReflections);
->>>>>>> c8e9a320
             RuntimeUtilities.CreateIfNull(ref temporalAntialiasing);
             RuntimeUtilities.CreateIfNull(ref subpixelMorphologicalAntialiasing);
             RuntimeUtilities.CreateIfNull(ref fastApproximateAntialiasing);
@@ -238,11 +227,7 @@
             }
 
             temporalAntialiasing.Release();
-<<<<<<< HEAD
-=======
-            ambientOcclusion.Release();
             screenSpaceReflections.Release();
->>>>>>> c8e9a320
             m_LogHistogram.Release();
 
             foreach (var bundle in m_Bundles.Values)
