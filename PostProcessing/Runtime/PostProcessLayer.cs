using System;
using System.Collections.Generic;
using System.Linq;
using UnityEngine.Assertions;

namespace UnityEngine.Rendering.PostProcessing
{
#if UNITY_2017_2_OR_NEWER && ENABLE_VR
    using XRSettings = UnityEngine.XR.XRSettings;
#elif UNITY_5_6_OR_NEWER && ENABLE_VR
    using XRSettings = UnityEngine.VR.VRSettings;
#endif

    /// <summary>
    /// This is the component responsible for rendering post-processing effects. It must be put on
    /// every camera you want post-processing to be applied to.
    /// </summary>
#if UNITY_2018_3_OR_NEWER
    [ExecuteAlways]
#else
    [ExecuteInEditMode]
#endif
    [DisallowMultipleComponent, ImageEffectAllowedInSceneView]
    [AddComponentMenu("Rendering/Post-process Layer", 1000)]
    [RequireComponent(typeof(Camera))]
    public sealed class PostProcessLayer : MonoBehaviour
    {
        /// <summary>
        /// Builtin anti-aliasing methods.
        /// </summary>
        public enum Antialiasing
        {
            /// <summary>
            /// No anti-aliasing.
            /// </summary>
            None,

            /// <summary>
            /// Fast Approximate Anti-aliasing (FXAA). Fast but low quality.
            /// </summary>
            FastApproximateAntialiasing,

            /// <summary>
            /// Subpixel Morphological Anti-aliasing (SMAA). Slower but higher quality than FXAA.
            /// </summary>
            SubpixelMorphologicalAntialiasing,

            /// <summary>
            /// Temporal Anti-aliasing (TAA). As fast as SMAA but generally higher quality. Because
            /// of it's temporal nature, it can introduce ghosting artifacts on fast moving objects
            /// in highly contrasted areas.
            /// </summary>
            TemporalAntialiasing
        }

        /// <summary>
        /// This is transform that will be drive the volume blending feature. In some cases you may
        /// want to use a transform other than the camera, e.g. for a top down game you'll want the
        /// player character to drive the blending instead of the actual camera transform.
        /// Setting this field to <c>null</c> will disable local volumes for this layer (global ones
        /// will still work).
        /// </summary>
        public Transform volumeTrigger;

        /// <summary>
        /// A mask of layers to consider for volume blending. It allows you to do volume filtering
        /// and is especially useful to optimize volume traversal. You should always have your
        /// volumes in dedicated layers instead of the default one for best performances.
        /// </summary>
        public LayerMask volumeLayer;

        /// <summary>
        /// If <c>true</c>, it will kill any invalid / NaN pixel and replace it with a black color
        /// before post-processing is applied. It's generally a good idea to keep this enabled to
        /// avoid post-processing artifacts cause by broken data in the scene.
        /// </summary>
        public bool stopNaNPropagation = true;

		public bool rebuildEveryFrame = false;
		public bool uberAfterOpaque = false;
		public bool standaloneAmbientOcclusion = false;
		public bool standaloneMotionBlur = false;
		public CommandBuffer standaloneMotionBlurCmd;

		/// <summary>
		/// If <c>true</c>, it will render straight to the backbuffer and save the final blit done
		/// by the engine. This has less overhead and will improve performance on lower-end platforms
		/// (like mobiles) but breaks compatibility with legacy image effect that use OnRenderImage.
		/// </summary>
		public bool finalBlitToCameraTarget = false;

        /// <summary>
        /// The anti-aliasing method to use for this camera. By default it's set to <c>None</c>.
        /// </summary>
        public Antialiasing antialiasingMode = Antialiasing.None;

        /// <summary>
        /// Temporal Anti-aliasing settings for this camera.
        /// </summary>
        public TemporalAntialiasing temporalAntialiasing;

        /// <summary>
        /// Subpixel Morphological Anti-aliasing settings for this camera.
        /// </summary>
        public SubpixelMorphologicalAntialiasing subpixelMorphologicalAntialiasing;

        /// <summary>
        /// Fast Approximate Anti-aliasing settings for this camera.
        /// </summary>
        public FastApproximateAntialiasing fastApproximateAntialiasing;

        /// <summary>
        /// Fog settings for this camera.
        /// </summary>
        public Fog fog;

        Dithering dithering;

        /// <summary>
        /// The debug layer is reponsible for rendering debugging information on the screen. It will
        /// only be used if this layer is referenced in a <see cref="PostProcessDebug"/> component.
        /// </summary>
        /// <seealso cref="PostProcessDebug"/>
        public PostProcessDebugLayer debugLayer;

        [SerializeField]
        PostProcessResources m_Resources;

        // Some juggling needed to track down reference to the resource asset when loaded from asset
        // bundle (guid conflict)
        PostProcessResources m_OldResources;

        // UI states
#if UNITY_2017_1_OR_NEWER
        [UnityEngine.Scripting.Preserve]
#endif
        [SerializeField]
        bool m_ShowToolkit;

#if UNITY_2017_1_OR_NEWER
        [UnityEngine.Scripting.Preserve]
#endif
        [SerializeField]
        bool m_ShowCustomSorter;

        /// <summary>
        /// If <c>true</c>, it will stop applying post-processing effects just before color grading
        /// is applied. This is used internally to export to EXR without color grading.
        /// </summary>
        public bool breakBeforeColorGrading = false;

        // Pre-ordered custom user effects
        // These are automatically populated and made to work properly with the serialization
        // system AND the editor. Modify at your own risk.
        [Serializable]
        public sealed class SerializedBundleRef
        {
            // We can't serialize Type so use assemblyQualifiedName instead, we only need this at
            // init time anyway so it's fine
            public string assemblyQualifiedName;

            // Not serialized, is set/reset when deserialization kicks in
            public PostProcessBundle bundle;
        }

        [SerializeField]
        List<SerializedBundleRef> m_BeforeTransparentBundles;

        [SerializeField]
        List<SerializedBundleRef> m_BeforeStackBundles;

        [SerializeField]
        List<SerializedBundleRef> m_AfterStackBundles;

        public Dictionary<PostProcessEvent, List<SerializedBundleRef>> sortedBundles { get; private set; }

        public DepthTextureMode cameraDepthFlags { get; private set; }

        // We need to keep track of bundle initialization because for some obscure reason, on
        // assembly reload a MonoBehavior's Editor OnEnable will be called BEFORE the MonoBehavior's
        // own OnEnable... So we'll use it to pre-init bundles if the layer inspector is opened and
        // the component hasn't been enabled yet.
        public bool haveBundlesBeenInited { get; private set; }

        // Settings/Renderer bundles mapped to settings types
        Dictionary<Type, PostProcessBundle> m_Bundles;

        PropertySheetFactory m_PropertySheetFactory;
        CommandBuffer m_LegacyCmdBufferBeforeReflections;
        CommandBuffer m_LegacyCmdBufferBeforeLighting;
        CommandBuffer m_LegacyCmdBufferOpaque;
        CommandBuffer m_LegacyCmdBuffer;
        Camera m_Camera;
        PostProcessRenderContext m_CurrentContext;
        LogHistogram m_LogHistogram;

        bool m_SettingsUpdateNeeded = true;
        bool m_IsRenderingInSceneView = false;

        TargetPool m_TargetPool;

        bool m_NaNKilled = false;

		int rebuildCmdBuffers = 2;

		// Recycled list - used to reduce GC stress when gathering active effects in a bundle list
		// on each frame
		readonly List<PostProcessEffectRenderer> m_ActiveEffects = new List<PostProcessEffectRenderer>();
        readonly List<RenderTargetIdentifier> m_Targets = new List<RenderTargetIdentifier>();

        void OnEnable()
        {
			rebuildCmdBuffers = 2;

			Init(null);

            if (!haveBundlesBeenInited)
                InitBundles();

            m_LogHistogram = new LogHistogram();
            m_PropertySheetFactory = new PropertySheetFactory();
            m_TargetPool = new TargetPool();

            debugLayer.OnEnable();

            if (RuntimeUtilities.scriptableRenderPipelineActive)
                return;

            InitLegacy();

			//for settings updates
			activeInstances.Add(this);
		}

        void InitLegacy()
        {
            m_LegacyCmdBufferBeforeReflections = new CommandBuffer { name = "Deferred Ambient Occlusion" };
            m_LegacyCmdBufferBeforeLighting = new CommandBuffer { name = "Deferred Ambient Occlusion" };
            m_LegacyCmdBufferOpaque = new CommandBuffer { name = "Opaque Only Post-processing" };
            m_LegacyCmdBuffer = new CommandBuffer { name = "Post-processing" };

			if (standaloneMotionBlur)
				standaloneMotionBlurCmd = new CommandBuffer { name = "Standalone Motion Blur" };

			m_Camera = GetComponent<Camera>();

#if !UNITY_2019_1_OR_NEWER // OnRenderImage (below) implies forceIntoRenderTexture
            m_Camera.forceIntoRenderTexture = true; // Needed when running Forward / LDR / No MSAA
#endif

            m_Camera.AddCommandBuffer(CameraEvent.BeforeReflections, m_LegacyCmdBufferBeforeReflections);
            m_Camera.AddCommandBuffer(CameraEvent.BeforeLighting, m_LegacyCmdBufferBeforeLighting);
            m_Camera.AddCommandBuffer(CameraEvent.BeforeImageEffectsOpaque, m_LegacyCmdBufferOpaque);
            m_Camera.AddCommandBuffer(CameraEvent.BeforeImageEffects, m_LegacyCmdBuffer);

<<<<<<< HEAD
			// Internal context used if no SRP is set
			m_CurrentContext = new PostProcessRenderContext();
=======
            // Internal context used if no SRP is set
            m_CurrentContext = new PostProcessRenderContext();
>>>>>>> 33348ea9
        }

#if UNITY_2019_1_OR_NEWER
        bool DynamicResolutionAllowsFinalBlitToCameraTarget()
        { 
            return (!m_Camera.allowDynamicResolution || (ScalableBufferManager.heightScaleFactor == 1.0 && ScalableBufferManager.widthScaleFactor == 1.0));
        }
#endif

#if UNITY_2019_1_OR_NEWER
        // We always use a CommandBuffer to blit to the final render target
        // OnRenderImage is used only to avoid the automatic blit from the RenderTexture of Camera.forceIntoRenderTexture to the actual target
        [ImageEffectUsesCommandBuffer]
        void OnRenderImage(RenderTexture src, RenderTexture dst)
        {
            if (finalBlitToCameraTarget && DynamicResolutionAllowsFinalBlitToCameraTarget())
                RenderTexture.active = dst; // silence warning
            else
                Graphics.Blit(src, dst);
        }
#endif

        /// <summary>
        /// Initializes this layer. If you create the layer via scripting you should always call
        /// this method.
        /// </summary>
        /// <param name="resources">A reference to the resource asset</param>
        public void Init(PostProcessResources resources)
        {
            if (resources != null) m_Resources = resources;

            RuntimeUtilities.CreateIfNull(ref temporalAntialiasing);
            RuntimeUtilities.CreateIfNull(ref subpixelMorphologicalAntialiasing);
            RuntimeUtilities.CreateIfNull(ref fastApproximateAntialiasing);
            RuntimeUtilities.CreateIfNull(ref dithering);
            RuntimeUtilities.CreateIfNull(ref fog);
            RuntimeUtilities.CreateIfNull(ref debugLayer);
        }

        public void InitBundles()
        {
            if (haveBundlesBeenInited)
                return;

            // Create these lists only once, the serialization system will take over after that
            RuntimeUtilities.CreateIfNull(ref m_BeforeTransparentBundles);
            RuntimeUtilities.CreateIfNull(ref m_BeforeStackBundles);
            RuntimeUtilities.CreateIfNull(ref m_AfterStackBundles);

            // Create a bundle for each effect type
            m_Bundles = new Dictionary<Type, PostProcessBundle>();

            foreach (var type in PostProcessManager.instance.settingsTypes.Keys)
            {
                var settings = (PostProcessEffectSettings)ScriptableObject.CreateInstance(type);
                var bundle = new PostProcessBundle(settings);
                m_Bundles.Add(type, bundle);
            }

            // Update sorted lists with newly added or removed effects in the assemblies
            UpdateBundleSortList(m_BeforeTransparentBundles, PostProcessEvent.BeforeTransparent);
            UpdateBundleSortList(m_BeforeStackBundles, PostProcessEvent.BeforeStack);
            UpdateBundleSortList(m_AfterStackBundles, PostProcessEvent.AfterStack);

            // Push all sorted lists in a dictionary for easier access
            sortedBundles = new Dictionary<PostProcessEvent, List<SerializedBundleRef>>(new PostProcessEventComparer())
            {
                { PostProcessEvent.BeforeTransparent, m_BeforeTransparentBundles },
                { PostProcessEvent.BeforeStack,       m_BeforeStackBundles },
                { PostProcessEvent.AfterStack,        m_AfterStackBundles }
            };

            // Done
            haveBundlesBeenInited = true;
        }

        void UpdateBundleSortList(List<SerializedBundleRef> sortedList, PostProcessEvent evt)
        {
            // First get all effects associated with the injection point
            var effects = m_Bundles.Where(kvp => kvp.Value.attribute.eventType == evt && !kvp.Value.attribute.builtinEffect)
                                   .Select(kvp => kvp.Value)
                                   .ToList();

            // Remove types that don't exist anymore
            sortedList.RemoveAll(x =>
            {
                string searchStr = x.assemblyQualifiedName;
                return !effects.Exists(b => b.settings.GetType().AssemblyQualifiedName == searchStr);
            });

            // Add new ones
            foreach (var effect in effects)
            {
                string typeName = effect.settings.GetType().AssemblyQualifiedName;

                if (!sortedList.Exists(b => b.assemblyQualifiedName == typeName))
                {
                    var sbr = new SerializedBundleRef { assemblyQualifiedName = typeName };
                    sortedList.Add(sbr);
                }
            }

            // Link internal references
            foreach (var effect in sortedList)
            {
                string typeName = effect.assemblyQualifiedName;
                var bundle = effects.Find(b => b.settings.GetType().AssemblyQualifiedName == typeName);
                effect.bundle = bundle;
            }
        }

        void OnDisable()
        {
            // Have to check for null camera in case the user is doing back'n'forth between SRP and
            // legacy
            if (m_Camera != null)
            {
                if (m_LegacyCmdBufferBeforeReflections != null)
                    m_Camera.RemoveCommandBuffer(CameraEvent.BeforeReflections, m_LegacyCmdBufferBeforeReflections);
                if (m_LegacyCmdBufferBeforeLighting != null)
                    m_Camera.RemoveCommandBuffer(CameraEvent.BeforeLighting, m_LegacyCmdBufferBeforeLighting);
                if (m_LegacyCmdBufferOpaque != null)
                    m_Camera.RemoveCommandBuffer(CameraEvent.BeforeImageEffectsOpaque, m_LegacyCmdBufferOpaque);
                if (m_LegacyCmdBuffer != null)
                    m_Camera.RemoveCommandBuffer(CameraEvent.BeforeImageEffects, m_LegacyCmdBuffer);
			}

            temporalAntialiasing.Release();
            m_LogHistogram.Release();

            foreach (var bundle in m_Bundles.Values)
                bundle.Release();

            m_Bundles.Clear();
            m_PropertySheetFactory.Release();

            if (debugLayer != null)
                debugLayer.OnDisable();

            // Might be an issue if several layers are blending in the same frame...
            TextureLerper.instance.Clear();

            haveBundlesBeenInited = false;

			//for settings updates
			activeInstances.Remove(this);
		}

        // Called everytime the user resets the component from the inspector and more importantly
        // the first time it's added to a GameObject. As we don't have added/removed event for
        // components, this will do fine
        void Reset()
        {
            volumeTrigger = transform;
        }

        void OnPreCull()
        {
            // Unused in scriptable render pipelines
            if (RuntimeUtilities.scriptableRenderPipelineActive)
                return;

            if (m_Camera == null || m_CurrentContext == null)
                InitLegacy();

            // Postprocessing does tweak load/store actions when it uses render targets.
            // But when using builtin render pipeline, Camera will silently apply viewport when setting render target,
            //   meaning that Postprocessing might think that it is rendering to fullscreen RT
            //   and use LoadAction.DontCare freely, which will ruin the RT if we are using viewport.
            // It should actually check for having tiled architecture but this is not exposed to script,
            // so we are checking for mobile as a good substitute
#if UNITY_2019_3_OR_NEWER
            if(SystemInfo.usesLoadStoreActions)
#else
            if(Application.isMobilePlatform)
#endif
            {
                Rect r = m_Camera.rect;
                if(Mathf.Abs(r.x) > 1e-6f || Mathf.Abs(r.y) > 1e-6f || Mathf.Abs(1.0f - r.width) > 1e-6f || Mathf.Abs(1.0f - r.height) > 1e-6f)
                {
                    Debug.LogWarning("When used with builtin render pipeline, Postprocessing package expects to be used on a fullscreen Camera.\nPlease note that using Camera viewport may result in visual artefacts or some things not working.", m_Camera);
                }
            }

            // Resets the projection matrix from previous frame in case TAA was enabled.
            // We also need to force reset the non-jittered projection matrix here as it's not done
            // when ResetProjectionMatrix() is called and will break transparent rendering if TAA
            // is switched off and the FOV or any other camera property changes.

			//DONT DO THIS WE ALREADY TOUCH PROJECTION MATRIX IN CTAA!
//#if UNITY_2018_2_OR_NEWER
//            if (!m_Camera.usePhysicalProperties)
//#endif
//            m_Camera.ResetProjectionMatrix();
//            m_Camera.nonJitteredProjectionMatrix = m_Camera.projectionMatrix;

#if ENABLE_VR
            if (m_Camera.stereoEnabled)
            {
                m_Camera.ResetStereoProjectionMatrices();
                Shader.SetGlobalFloat(ShaderIDs.RenderViewportScaleFactor, XRSettings.renderViewportScale);
            }
            else
#endif
            {
                Shader.SetGlobalFloat(ShaderIDs.RenderViewportScaleFactor, 1.0f);
            }

            BuildCommandBuffers();
        }

        void OnPreRender()
        {
            // Unused in scriptable render pipelines
            // Only needed for multi-pass stereo right eye
            if (RuntimeUtilities.scriptableRenderPipelineActive ||
                (m_Camera.stereoActiveEye != Camera.MonoOrStereoscopicEye.Right))
                return;

            BuildCommandBuffers();
        }

        static bool RequiresInitialBlit(Camera camera, PostProcessRenderContext context)
        {
#if UNITY_2019_1_OR_NEWER
            if (camera.allowMSAA) // this shouldn't be necessary, but until re-tested on older Unity versions just do the blits
                return true;
            if (RuntimeUtilities.scriptableRenderPipelineActive) // Should never be called from SRP
                return true;

            return false;
#else
            return true;
#endif
        }

        void UpdateSrcDstForOpaqueOnly(ref int src, ref int dst, PostProcessRenderContext context, RenderTargetIdentifier cameraTarget, int opaqueOnlyEffectsRemaining)
        {
            if (src > -1)
                context.command.ReleaseTemporaryRT(src);

            context.source = context.destination;
            src = dst;

            if (opaqueOnlyEffectsRemaining == 1)
            {
                context.destination = cameraTarget;
            }
            else
            {
                dst = m_TargetPool.Get();
                context.destination = dst;
                context.GetScreenSpaceTemporaryRT(context.command, dst, 0, context.sourceFormat);
            }
        }

        void BuildCommandBuffers()
        {
<<<<<<< HEAD
			var context = m_CurrentContext;

			if (!Application.isPlaying) //if not playing, update settings always
				SetDirty();

			if (rebuildCmdBuffers > 0 || rebuildEveryFrame)
			{
				rebuildCmdBuffers--;

				var sourceFormat = m_Camera.allowHDR ? RuntimeUtilities.defaultHDRRenderTextureFormat : RenderTextureFormat.Default;

				if (!RuntimeUtilities.isFloatingPointFormat(sourceFormat))
					m_NaNKilled = true;

				context.Reset();
				context.camera = m_Camera;
				context.sourceFormat = sourceFormat;

				// TODO: Investigate retaining command buffers on XR multi-pass right eye
				m_LegacyCmdBufferBeforeReflections.Clear();
				m_LegacyCmdBufferBeforeLighting.Clear();
				m_LegacyCmdBufferOpaque.Clear();
				m_LegacyCmdBuffer.Clear();

				if (standaloneMotionBlur)
					standaloneMotionBlurCmd?.Clear();

				SetupContext(context);

				context.command = m_LegacyCmdBufferOpaque;
				TextureLerper.instance.BeginFrame(context);
				UpdateVolumeSystem(context.camera, context.command);

				// Lighting & opaque-only effects
				var aoBundle = GetBundle<AmbientOcclusion>();
				var aoSettings = aoBundle.CastSettings<AmbientOcclusion>();
				var aoRenderer = aoBundle.CastRenderer<AmbientOcclusionRenderer>();

				bool aoSupported = aoSettings.IsEnabledAndSupported(context);
				bool aoAmbientOnly = aoRenderer.IsAmbientOnly(context);
				bool isAmbientOcclusionDeferred = aoSupported && aoAmbientOnly;
				bool isAmbientOcclusionOpaque = aoSupported && !aoAmbientOnly;

				var ssrBundle = GetBundle<ScreenSpaceReflections>();
				var ssrSettings = ssrBundle.settings;
				var ssrRenderer = ssrBundle.renderer;
				bool isScreenSpaceReflectionsActive = ssrSettings.IsEnabledAndSupported(context);

				// Ambient-only AO is a special case and has to be done in separate command buffers
				if (isAmbientOcclusionDeferred)
				{
					var ao = aoRenderer.Get();

					// Render as soon as possible - should be done async in SRPs when available
					context.command = m_LegacyCmdBufferBeforeReflections;
					ao.RenderAmbientOnly(context);

					// Composite with GBuffer right before the lighting pass
					context.command = m_LegacyCmdBufferBeforeLighting;
					ao.CompositeAmbientOnly(context);
				}
				else if (isAmbientOcclusionOpaque)
				{
					context.command = m_LegacyCmdBufferOpaque;
					aoRenderer.Get().RenderAfterOpaque(context);
				}

				bool isFogActive = fog.IsEnabledAndSupported(context);
				bool hasCustomOpaqueOnlyEffects = HasOpaqueOnlyEffects(context);
				int opaqueOnlyEffects = 0;
				opaqueOnlyEffects += isScreenSpaceReflectionsActive ? 1 : 0;
				opaqueOnlyEffects += isFogActive ? 1 : 0;
				opaqueOnlyEffects += hasCustomOpaqueOnlyEffects ? 1 : 0;

				// This works on right eye because it is resolved/populated at runtime
				var cameraTarget = new RenderTargetIdentifier(BuiltinRenderTextureType.CameraTarget);

				if (opaqueOnlyEffects > 0)
				{
					var cmd = m_LegacyCmdBufferOpaque;
					context.command = cmd;
					context.source = cameraTarget;
					context.destination = cameraTarget;
					int srcTarget = -1;
					int dstTarget = -1;

					UpdateSrcDstForOpaqueOnly(ref srcTarget, ref dstTarget, context, cameraTarget, opaqueOnlyEffects + 1); // + 1 for blit

					if (RequiresInitialBlit(m_Camera, context) || opaqueOnlyEffects == 1)
					{
						cmd.BuiltinBlit(context.source, context.destination, RuntimeUtilities.copyStdMaterial, stopNaNPropagation ? 1 : 0);
						UpdateSrcDstForOpaqueOnly(ref srcTarget, ref dstTarget, context, cameraTarget, opaqueOnlyEffects);
					}
 
					if (isScreenSpaceReflectionsActive)
					{
						ssrRenderer.Render(context);
						opaqueOnlyEffects--;
						UpdateSrcDstForOpaqueOnly(ref srcTarget, ref dstTarget, context, cameraTarget, opaqueOnlyEffects);
					}

					if (isFogActive)
					{
						fog.Render(context);
						opaqueOnlyEffects--;
						UpdateSrcDstForOpaqueOnly(ref srcTarget, ref dstTarget, context, cameraTarget, opaqueOnlyEffects);
					}

					if (hasCustomOpaqueOnlyEffects)
						RenderOpaqueOnly(context);

					cmd.ReleaseTemporaryRT(srcTarget);
				}
            
				// Post-transparency stack
				int tempRt = -1;
				bool forceNanKillPass = (!m_NaNKilled && stopNaNPropagation && RuntimeUtilities.isFloatingPointFormat(sourceFormat));
				if (!standaloneAmbientOcclusion && (RequiresInitialBlit(m_Camera, context) || forceNanKillPass))
				{
					tempRt = m_TargetPool.Get();
					context.GetScreenSpaceTemporaryRT((uberAfterOpaque ? m_LegacyCmdBufferOpaque : m_LegacyCmdBuffer), tempRt, 0, sourceFormat, RenderTextureReadWrite.sRGB);
					(uberAfterOpaque ? m_LegacyCmdBufferOpaque : m_LegacyCmdBuffer).BuiltinBlit(cameraTarget, tempRt, RuntimeUtilities.copyStdMaterial, stopNaNPropagation ? 1 : 0);
					if (!m_NaNKilled)
						m_NaNKilled = stopNaNPropagation;

					context.source = tempRt;
				}
				else
				{
					context.source = cameraTarget;
				}

				context.destination = cameraTarget;

	#if UNITY_2019_1_OR_NEWER
				if (finalBlitToCameraTarget && !RuntimeUtilities.scriptableRenderPipelineActive)
				{
					if (m_Camera.targetTexture)
					{
						context.destination = m_Camera.targetTexture.colorBuffer;
					}
					else
					{
						context.flip = true;
						context.destination = Display.main.colorBuffer;
					}
				} 
	#endif

				context.command = (uberAfterOpaque ? m_LegacyCmdBufferOpaque : m_LegacyCmdBuffer);				

				Render(context);

				if (tempRt > -1)
					(uberAfterOpaque ? m_LegacyCmdBufferOpaque : m_LegacyCmdBuffer).ReleaseTemporaryRT(tempRt);
			}

			//invoke all effect renderers updates, pass the context
			UpdateEffect<Grain>(context);
			UpdateEffect<Vignette>(context);
		}

		void OnPostRender()
=======
            var context = m_CurrentContext;
            var sourceFormat = m_Camera.allowHDR ? RuntimeUtilities.defaultHDRRenderTextureFormat : RenderTextureFormat.Default;

            if (!RuntimeUtilities.isFloatingPointFormat(sourceFormat))
                m_NaNKilled = true;

            context.Reset();
            context.camera = m_Camera;
            context.sourceFormat = sourceFormat;

            // TODO: Investigate retaining command buffers on XR multi-pass right eye
            m_LegacyCmdBufferBeforeReflections.Clear();
            m_LegacyCmdBufferBeforeLighting.Clear();
            m_LegacyCmdBufferOpaque.Clear();
            m_LegacyCmdBuffer.Clear();

            SetupContext(context);

            context.command = m_LegacyCmdBufferOpaque;
            TextureLerper.instance.BeginFrame(context);
            UpdateVolumeSystem(context.camera, context.command);

            // Lighting & opaque-only effects
            var aoBundle = GetBundle<AmbientOcclusion>();
            var aoSettings = aoBundle.CastSettings<AmbientOcclusion>();
            var aoRenderer = aoBundle.CastRenderer<AmbientOcclusionRenderer>();

            bool aoSupported = aoSettings.IsEnabledAndSupported(context);
            bool aoAmbientOnly = aoRenderer.IsAmbientOnly(context);
            bool isAmbientOcclusionDeferred = aoSupported && aoAmbientOnly;
            bool isAmbientOcclusionOpaque = aoSupported && !aoAmbientOnly;

            var ssrBundle = GetBundle<ScreenSpaceReflections>();
            var ssrSettings = ssrBundle.settings;
            var ssrRenderer = ssrBundle.renderer;
            bool isScreenSpaceReflectionsActive = ssrSettings.IsEnabledAndSupported(context);

            // Ambient-only AO is a special case and has to be done in separate command buffers
            if (isAmbientOcclusionDeferred)
            {
                var ao = aoRenderer.Get();

                // Render as soon as possible - should be done async in SRPs when available
                context.command = m_LegacyCmdBufferBeforeReflections;
                ao.RenderAmbientOnly(context);

                // Composite with GBuffer right before the lighting pass
                context.command = m_LegacyCmdBufferBeforeLighting;
                ao.CompositeAmbientOnly(context);
            }
            else if (isAmbientOcclusionOpaque)
            {
                context.command = m_LegacyCmdBufferOpaque;
                aoRenderer.Get().RenderAfterOpaque(context);
            }

            bool isFogActive = fog.IsEnabledAndSupported(context);
            bool hasCustomOpaqueOnlyEffects = HasOpaqueOnlyEffects(context);
            int opaqueOnlyEffects = 0;
            opaqueOnlyEffects += isScreenSpaceReflectionsActive ? 1 : 0;
            opaqueOnlyEffects += isFogActive ? 1 : 0;
            opaqueOnlyEffects += hasCustomOpaqueOnlyEffects ? 1 : 0;

            // This works on right eye because it is resolved/populated at runtime
            var cameraTarget = new RenderTargetIdentifier(BuiltinRenderTextureType.CameraTarget);

            if (opaqueOnlyEffects > 0)
            {
                var cmd = m_LegacyCmdBufferOpaque;
                context.command = cmd;
                context.source = cameraTarget;
                context.destination = cameraTarget;
                int srcTarget = -1;
                int dstTarget = -1;

                UpdateSrcDstForOpaqueOnly(ref srcTarget, ref dstTarget, context, cameraTarget, opaqueOnlyEffects + 1); // + 1 for blit

                if (RequiresInitialBlit(m_Camera, context) || opaqueOnlyEffects == 1)
                {
                    cmd.BuiltinBlit(context.source, context.destination, RuntimeUtilities.copyStdMaterial, stopNaNPropagation ? 1 : 0);
                    UpdateSrcDstForOpaqueOnly(ref srcTarget, ref dstTarget, context, cameraTarget, opaqueOnlyEffects);
                }

                if (isScreenSpaceReflectionsActive)
                {
                    ssrRenderer.Render(context);
                    opaqueOnlyEffects--;
                    UpdateSrcDstForOpaqueOnly(ref srcTarget, ref dstTarget, context, cameraTarget, opaqueOnlyEffects);
                }

                if (isFogActive)
                {
                    fog.Render(context);
                    opaqueOnlyEffects--;
                    UpdateSrcDstForOpaqueOnly(ref srcTarget, ref dstTarget, context, cameraTarget, opaqueOnlyEffects);
                }

                if (hasCustomOpaqueOnlyEffects)
                    RenderOpaqueOnly(context);

                cmd.ReleaseTemporaryRT(srcTarget);
            }

            // Post-transparency stack
            int tempRt = -1;
            bool forceNanKillPass = (!m_NaNKilled && stopNaNPropagation && RuntimeUtilities.isFloatingPointFormat(sourceFormat));
            if (RequiresInitialBlit(m_Camera, context) || forceNanKillPass)
            {
                tempRt = m_TargetPool.Get();
                context.GetScreenSpaceTemporaryRT(m_LegacyCmdBuffer, tempRt, 0, sourceFormat, RenderTextureReadWrite.sRGB);
                m_LegacyCmdBuffer.BuiltinBlit(cameraTarget, tempRt, RuntimeUtilities.copyStdMaterial, stopNaNPropagation ? 1 : 0);
                if (!m_NaNKilled)
                    m_NaNKilled = stopNaNPropagation;

                context.source = tempRt;
            }
            else
            {
                context.source = cameraTarget;
            }

            context.destination = cameraTarget;

#if UNITY_2019_1_OR_NEWER
            if (finalBlitToCameraTarget && !RuntimeUtilities.scriptableRenderPipelineActive && DynamicResolutionAllowsFinalBlitToCameraTarget())
            {
                if (m_Camera.targetTexture)
                {
                    context.destination = m_Camera.targetTexture.colorBuffer;
                }
                else
                {
                    context.flip = true;
                    context.destination = Display.main.colorBuffer;
                }
            }
#endif

            context.command = m_LegacyCmdBuffer;

            Render(context);

            if (tempRt > -1)
                m_LegacyCmdBuffer.ReleaseTemporaryRT(tempRt);
        }

        void OnPostRender()
>>>>>>> 33348ea9
        {
            // Unused in scriptable render pipelines
            if (RuntimeUtilities.scriptableRenderPipelineActive)
                return;

            if (m_CurrentContext.IsTemporalAntialiasingActive())
            {
#if UNITY_2018_2_OR_NEWER
                // TAA calls SetProjectionMatrix so if the camera projection mode was physical, it gets set to explicit. So we set it back to physical.
                if (m_CurrentContext.physicalCamera)
                    m_Camera.usePhysicalProperties = true;
                else
#endif
                    m_Camera.ResetProjectionMatrix();

                if (m_CurrentContext.stereoActive)
                {
                    if (RuntimeUtilities.isSinglePassStereoEnabled || m_Camera.stereoActiveEye == Camera.MonoOrStereoscopicEye.Right)
                        m_Camera.ResetStereoProjectionMatrices();
                }
            }
        }

        public PostProcessBundle GetBundle<T>()
            where T : PostProcessEffectSettings
        {
            return GetBundle(typeof(T));
        }

        public PostProcessBundle GetBundle(Type settingsType)
        {
            Assert.IsTrue(m_Bundles.ContainsKey(settingsType), "Invalid type");
            return m_Bundles[settingsType];
        }

        /// <summary>
        /// Gets the current settings for a given effect.
        /// </summary>
        /// <typeparam name="T">The type of effect to look for</typeparam>
        /// <returns>The current state of an effect</returns>
        public T GetSettings<T>()
            where T : PostProcessEffectSettings
        {
            return GetBundle<T>().CastSettings<T>();
        }

		/// <summary>
        /// Utility method to bake a multi-scale volumetric obscurance map for the current camera.
        /// This will only work if ambient occlusion is active in the scene.
        /// </summary>
        /// <param name="cmd">The command buffer to use for rendering steps</param>
        /// <param name="camera">The camera to render ambient occlusion for</param>
        /// <param name="destination">The destination render target</param>
        /// <param name="depthMap">The depth map to use. If <c>null</c>, it will use the depth map
        /// from the given camera</param>
        /// <param name="invert">Should the result be inverted?</param>
        /// <param name="isMSAA">Should use MSAA?</param>
        public void BakeMSVOMap(CommandBuffer cmd, Camera camera, RenderTargetIdentifier destination, RenderTargetIdentifier? depthMap, bool invert, bool isMSAA = false)
        {
            var bundle = GetBundle<AmbientOcclusion>();
            var renderer = bundle.CastRenderer<AmbientOcclusionRenderer>().GetMultiScaleVO();
            renderer.SetResources(m_Resources);
            renderer.GenerateAOMap(cmd, camera, destination, depthMap, invert, isMSAA);
        }

        internal void OverrideSettings(List<PostProcessEffectSettings> baseSettings, float interpFactor)
        {
            // Go through all settings & overriden parameters for the given volume and lerp values
            foreach (var settings in baseSettings)
            {
                if (!settings.active)
                    continue;

                var target = GetBundle(settings.GetType()).settings;
                int count = settings.parameters.Count;

                for (int i = 0; i < count; i++)
                {
                    var toParam = settings.parameters[i];
                    if (toParam.overrideState)
                    {
                        var fromParam = target.parameters[i];
                        fromParam.Interp(fromParam, toParam, interpFactor);
                    }
                }
            }
        }

        // In the legacy render loop you have to explicitely set flags on camera to tell that you
        // need depth, depth+normals or motion vectors... This won't have any effect with most
        // scriptable render pipelines.
        void SetLegacyCameraFlags(PostProcessRenderContext context)
        {
            var flags = DepthTextureMode.None;

            foreach (var bundle in m_Bundles)
            {
                if (bundle.Value.settings.IsEnabledAndSupported(context))
                    flags |= bundle.Value.renderer.GetCameraFlags();
            }

            // Special case for AA & lighting effects
            if (context.IsTemporalAntialiasingActive())
                flags |= temporalAntialiasing.GetCameraFlags();

            if (fog.IsEnabledAndSupported(context))
                flags |= fog.GetCameraFlags();

            if (debugLayer.debugOverlay != DebugOverlay.None)
                flags |= debugLayer.GetCameraFlags();

            context.camera.depthTextureMode |= flags;
            cameraDepthFlags = flags;
        }

        /// <summary>
        /// This method should be called whenever you need to reset any temporal effect, e.g. when
        /// doing camera cuts.
        /// </summary>
        public void ResetHistory()
        {
            foreach (var bundle in m_Bundles)
                bundle.Value.ResetHistory();

            temporalAntialiasing.ResetHistory();
        }

        /// <summary>
        /// Checks if this layer has any active opaque-only effect.
        /// </summary>
        /// <param name="context">The current render context</param>
        /// <returns><c>true</c> if opaque-only effects are active, <c>false</c> otherwise</returns>
        public bool HasOpaqueOnlyEffects(PostProcessRenderContext context)
        {
            return HasActiveEffects(PostProcessEvent.BeforeTransparent, context);
        }

        /// <summary>
        /// Checks if this layer has any active effect at the given injection point.
        /// </summary>
        /// <param name="evt">The injection point to look for</param>
        /// <param name="context">The current render context</param>
        /// <returns><c>true</c> if any effect at the given injection point is active, <c>false</c>
        /// otherwise</returns>
        public bool HasActiveEffects(PostProcessEvent evt, PostProcessRenderContext context)
        {
            var list = sortedBundles[evt];

            foreach (var item in list)
            {
                bool enabledAndSupported = item.bundle.settings.IsEnabledAndSupported(context);

                if (context.isSceneView)
                {
                    if (item.bundle.attribute.allowInSceneView && enabledAndSupported)
                        return true;
                }
                else if (enabledAndSupported)
                {
                    return true;
                }
            }

            return false;
        }

        void SetupContext(PostProcessRenderContext context)
        {
            // Juggling required when a scene with post processing is loaded from an asset bundle
            // See #1148230
            if (m_OldResources != m_Resources)
            {
                RuntimeUtilities.UpdateResources(m_Resources);
                m_OldResources = m_Resources;
            }

            m_IsRenderingInSceneView = context.camera.cameraType == CameraType.SceneView;
            context.isSceneView = m_IsRenderingInSceneView;
            context.resources = m_Resources;
            context.propertySheets = m_PropertySheetFactory;
            context.debugLayer = debugLayer;
            context.antialiasing = antialiasingMode;
            context.temporalAntialiasing = temporalAntialiasing;
            context.logHistogram = m_LogHistogram;

#if UNITY_2018_2_OR_NEWER
            context.physicalCamera = context.camera.usePhysicalProperties;
#endif

            SetLegacyCameraFlags(context);

            // Prepare debug overlay
            debugLayer.SetFrameSize(context.width, context.height);

            // Unsafe to keep this around but we need it for OnGUI events for debug views
            // Will be removed eventually
            m_CurrentContext = context;
        }

		private void OnValidate()
		{
			if (!Application.isPlaying)
				return;
			SetDirty();
		}

		public static List<PostProcessLayer> activeInstances = new List<PostProcessLayer>();
		public void SetDirty()
		{
			if (rebuildCmdBuffers < 1)
				rebuildCmdBuffers = 1;
		}

        /// <summary>
        /// Updates the state of the volume system. This should be called before any other
        /// post-processing method when running in a scriptable render pipeline. You don't need to
        /// call this method when running in one of the builtin pipelines.
        /// </summary>
        /// <param name="cam">The currently rendering camera.</param>
        /// <param name="cmd">A command buffer to fill.</param>
        public void UpdateVolumeSystem(Camera cam, CommandBuffer cmd)
        {
            if (m_SettingsUpdateNeeded)
            {
                //cmd.BeginSample("VolumeBlending");
                PostProcessManager.instance.UpdateSettings(this, cam);
                //cmd.EndSample("VolumeBlending");
                m_TargetPool.Reset();

                // TODO: fix me once VR support is in SRP
                // Needed in SRP so that _RenderViewportScaleFactor isn't 0
                if (RuntimeUtilities.scriptableRenderPipelineActive)
                    Shader.SetGlobalFloat(ShaderIDs.RenderViewportScaleFactor, 1f);
            }

            m_SettingsUpdateNeeded = false;
        }

        /// <summary>
        /// Renders effects in the <see cref="PostProcessEvent.BeforeTransparent"/> bucket. You
        /// should call <see cref="HasOpaqueOnlyEffects"/> before calling this method as it won't
        /// automatically blit source into destination if no opaque-only effect is active.
        /// </summary>
        /// <param name="context">The current post-processing context.</param>
        public void RenderOpaqueOnly(PostProcessRenderContext context)
        {
            if (RuntimeUtilities.scriptableRenderPipelineActive)
                SetupContext(context);

            TextureLerper.instance.BeginFrame(context);

            // Update & override layer settings first (volume blending), will only be done once per
            // frame, either here or in Render() if there isn't any opaque-only effect to render.
            // TODO: should be removed, keeping this here for older SRPs
            UpdateVolumeSystem(context.camera, context.command);

            RenderList(sortedBundles[PostProcessEvent.BeforeTransparent], context, "OpaqueOnly");
        }

        /// <summary>
        /// Renders all effects not in the <see cref="PostProcessEvent.BeforeTransparent"/> bucket.
        /// </summary>
        /// <param name="context">The current post-processing context.</param>
        public void Render(PostProcessRenderContext context)
        {
            if (RuntimeUtilities.scriptableRenderPipelineActive)
                SetupContext(context);

            TextureLerper.instance.BeginFrame(context);
            var cmd = context.command;

            // Update & override layer settings first (volume blending) if the opaque only pass
            // hasn't been called this frame.
            // TODO: should be removed, keeping this here for older SRPs
            UpdateVolumeSystem(context.camera, context.command);

            // Do a NaN killing pass if needed
            int lastTarget = -1;
            RenderTargetIdentifier cameraTexture = context.source;

#if UNITY_2019_1_OR_NEWER
            if (context.stereoActive && context.numberOfEyes > 1 && context.stereoRenderingMode == PostProcessRenderContext.StereoRenderingMode.SinglePass)
            {
                cmd.SetSinglePassStereo(SinglePassStereoMode.None);
                cmd.DisableShaderKeyword("UNITY_SINGLE_PASS_STEREO");
            }
#endif

            for (int eye = 0; eye < context.numberOfEyes; eye++)
            {
                bool preparedStereoSource = false;

                if (stopNaNPropagation && !m_NaNKilled)
                {
                    lastTarget = m_TargetPool.Get();
                    context.GetScreenSpaceTemporaryRT(cmd, lastTarget, 0, context.sourceFormat);
                    if (context.stereoActive && context.numberOfEyes > 1)
                    {
                        if (context.stereoRenderingMode == PostProcessRenderContext.StereoRenderingMode.SinglePassInstanced)
                        {
                            cmd.BlitFullscreenTriangleFromTexArray(context.source, lastTarget, RuntimeUtilities.copyFromTexArraySheet, 1, false, eye);
                            preparedStereoSource = true;
                        }
                        else if (context.stereoRenderingMode == PostProcessRenderContext.StereoRenderingMode.SinglePass)
                        {
                            cmd.BlitFullscreenTriangleFromDoubleWide(context.source, lastTarget, RuntimeUtilities.copyStdFromDoubleWideMaterial, 1, eye);
                            preparedStereoSource = true;
                        }
                    }
                    else
                        cmd.BlitFullscreenTriangle(context.source, lastTarget, RuntimeUtilities.copySheet, 1);
                    context.source = lastTarget;
                    m_NaNKilled = true;
                }

                if (!preparedStereoSource && context.numberOfEyes > 1)
                {
                    lastTarget = m_TargetPool.Get();
                    context.GetScreenSpaceTemporaryRT(cmd, lastTarget, 0, context.sourceFormat);
                    if (context.stereoActive)
                    {
                        if (context.stereoRenderingMode == PostProcessRenderContext.StereoRenderingMode.SinglePassInstanced)
                        {
                            cmd.BlitFullscreenTriangleFromTexArray(context.source, lastTarget, RuntimeUtilities.copyFromTexArraySheet, 1, false, eye);
                            preparedStereoSource = true;
                        }
                        else if (context.stereoRenderingMode == PostProcessRenderContext.StereoRenderingMode.SinglePass)
                        {
                            cmd.BlitFullscreenTriangleFromDoubleWide(context.source, lastTarget, RuntimeUtilities.copyStdFromDoubleWideMaterial, stopNaNPropagation ? 1 : 0, eye);
                            preparedStereoSource = true;
                        }
                    }
                    context.source = lastTarget;
                }

                // Do temporal anti-aliasing first
                if (context.IsTemporalAntialiasingActive())
                {
                    if (!RuntimeUtilities.scriptableRenderPipelineActive)
                    {
                        if (context.stereoActive)
                        {
                            // We only need to configure all of this once for stereo, during OnPreCull
                            if (context.camera.stereoActiveEye != Camera.MonoOrStereoscopicEye.Right)
                                temporalAntialiasing.ConfigureStereoJitteredProjectionMatrices(context);
                        }
                        else
                        {
                            temporalAntialiasing.ConfigureJitteredProjectionMatrix(context);
                        }
                    }

                    var taaTarget = m_TargetPool.Get();
                    var finalDestination = context.destination;
                    context.GetScreenSpaceTemporaryRT(cmd, taaTarget, 0, context.sourceFormat);
                    context.destination = taaTarget;
                    temporalAntialiasing.Render(context);
                    context.source = taaTarget;
                    context.destination = finalDestination;

                    if (lastTarget > -1)
                        cmd.ReleaseTemporaryRT(lastTarget);

                    lastTarget = taaTarget;
                }

                bool hasBeforeStackEffects = HasActiveEffects(PostProcessEvent.BeforeStack, context);
                bool hasAfterStackEffects = HasActiveEffects(PostProcessEvent.AfterStack, context) && !breakBeforeColorGrading;
                bool needsFinalPass = (hasAfterStackEffects
                    || (antialiasingMode == Antialiasing.FastApproximateAntialiasing) || (antialiasingMode == Antialiasing.SubpixelMorphologicalAntialiasing && subpixelMorphologicalAntialiasing.IsSupported()))
                    && !breakBeforeColorGrading;

                // Right before the builtin stack
                if (hasBeforeStackEffects)
                    lastTarget = RenderInjectionPoint(PostProcessEvent.BeforeStack, context, "BeforeStack", lastTarget);

                // Builtin stack
				if(!standaloneAmbientOcclusion && !standaloneMotionBlur)
					lastTarget = RenderBuiltins(context, !needsFinalPass, lastTarget, eye);
				if (standaloneMotionBlur)
					RenderStandaloneMotionBlur();

                // After the builtin stack but before the final pass (before FXAA & Dithering)
                if (hasAfterStackEffects)
                    lastTarget = RenderInjectionPoint(PostProcessEvent.AfterStack, context, "AfterStack", lastTarget);

                // And close with the final pass
                if (needsFinalPass)
                    RenderFinalPass(context, lastTarget, eye);

                if (context.stereoActive)
                    context.source = cameraTexture;
            }

#if UNITY_2019_1_OR_NEWER
            if (context.stereoActive && context.numberOfEyes > 1 && context.stereoRenderingMode == PostProcessRenderContext.StereoRenderingMode.SinglePass)
            {
                cmd.SetSinglePassStereo(SinglePassStereoMode.SideBySide);
                cmd.EnableShaderKeyword("UNITY_SINGLE_PASS_STEREO");
            }
#endif

            // Render debug monitors & overlay if requested
            debugLayer.RenderSpecialOverlays(context);
            debugLayer.RenderMonitors(context);

            // End frame cleanup
            TextureLerper.instance.EndFrame();
            debugLayer.EndFrame();
            m_SettingsUpdateNeeded = true;
            m_NaNKilled = false;
        }

        int RenderInjectionPoint(PostProcessEvent evt, PostProcessRenderContext context, string marker, int releaseTargetAfterUse = -1)
        {
            int tempTarget = m_TargetPool.Get();
            var finalDestination = context.destination;

            var cmd = context.command;
            context.GetScreenSpaceTemporaryRT(cmd, tempTarget, 0, context.sourceFormat);
            context.destination = tempTarget;
            RenderList(sortedBundles[evt], context, marker);
            context.source = tempTarget;
            context.destination = finalDestination;

            if (releaseTargetAfterUse > -1)
                cmd.ReleaseTemporaryRT(releaseTargetAfterUse);

            return tempTarget;
        }

        void RenderList(List<SerializedBundleRef> list, PostProcessRenderContext context, string marker)
        {
            var cmd = context.command;
            cmd.BeginSample(marker);

            // First gather active effects - we need this to manage render targets more efficiently
            m_ActiveEffects.Clear();
            for (int i = 0; i < list.Count; i++)
            {
                var effect = list[i].bundle;
                if (effect.settings.IsEnabledAndSupported(context))
                {
                    if (!context.isSceneView || (context.isSceneView && effect.attribute.allowInSceneView))
                        m_ActiveEffects.Add(effect.renderer);
                }
            }

            int count = m_ActiveEffects.Count;

            // If there's only one active effect, we can simply execute it and skip the rest
            if (count == 1)
            {
                m_ActiveEffects[0].Render(context);
            }
            else
            {
                // Else create the target chain
                m_Targets.Clear();
                m_Targets.Add(context.source); // First target is always source

                int tempTarget1 = m_TargetPool.Get();
                int tempTarget2 = m_TargetPool.Get();

                for (int i = 0; i < count - 1; i++)
                    m_Targets.Add(i % 2 == 0 ? tempTarget1 : tempTarget2);

                m_Targets.Add(context.destination); // Last target is always destination

                // Render
                context.GetScreenSpaceTemporaryRT(cmd, tempTarget1, 0, context.sourceFormat);
                if (count > 2)
                    context.GetScreenSpaceTemporaryRT(cmd, tempTarget2, 0, context.sourceFormat);

                for (int i = 0; i < count; i++)
                {
                    context.source = m_Targets[i];
                    context.destination = m_Targets[i + 1];
                    m_ActiveEffects[i].Render(context);
                }

                cmd.ReleaseTemporaryRT(tempTarget1);
                if (count > 2)
                    cmd.ReleaseTemporaryRT(tempTarget2);
            }

            cmd.EndSample(marker);
        }

        void ApplyFlip(PostProcessRenderContext context, MaterialPropertyBlock properties)
        {
            if (context.flip && !context.isSceneView)
                properties.SetVector(ShaderIDs.UVTransform, new Vector4(1.0f, 1.0f, 0.0f, 0.0f));
            else
                ApplyDefaultFlip(properties);
        }

        void ApplyDefaultFlip(MaterialPropertyBlock properties)
        {
            properties.SetVector(ShaderIDs.UVTransform, SystemInfo.graphicsUVStartsAtTop ? new Vector4(1.0f, -1.0f, 0.0f, 1.0f) : new Vector4(1.0f, 1.0f, 0.0f, 0.0f));
        }

		void RenderStandaloneMotionBlur()
		{
			var effect = GetBundle<MotionBlur>();
			if (!effect.settings.IsEnabledAndSupported(null) || standaloneMotionBlurCmd == null)
				return;

			PostProcessRenderContext context = new PostProcessRenderContext();

			var sourceFormat = m_Camera.allowHDR ? RuntimeUtilities.defaultHDRRenderTextureFormat : RenderTextureFormat.Default;

			context.camera = m_Camera;
			context.sourceFormat = sourceFormat;

			SetupContext(context);

			context.command = standaloneMotionBlurCmd;
			var cmd = context.command;

			context.source = m_Camera.targetTexture;
			int rtId = Shader.PropertyToID("StandaloneMotionBlurRT");

			RenderTextureDescriptor rtDescriptor;
			if (m_Camera.targetTexture != null)
				rtDescriptor = m_Camera.targetTexture.descriptor;
			else
				rtDescriptor = new RenderTextureDescriptor(Screen.width, Screen.height, RenderTextureFormat.DefaultHDR, 32);

			context.command.GetTemporaryRT(rtId, rtDescriptor);
			context.destination = rtId;

			effect.renderer.Render(context);

			context.command.Blit(context.destination, m_Camera.targetTexture);

			context.command.ReleaseTemporaryRT(rtId);
		}

        int RenderBuiltins(PostProcessRenderContext context, bool isFinalPass, int releaseTargetAfterUse = -1, int eye = -1)
        {
            var uberSheet = context.propertySheets.Get(context.resources.shaders.uber);
            uberSheet.ClearKeywords();
            uberSheet.properties.Clear();
            context.uberSheet = uberSheet;
            context.autoExposureTexture = RuntimeUtilities.whiteTexture;
            context.bloomBufferNameID = -1;

            if (isFinalPass && context.stereoActive && context.stereoRenderingMode == PostProcessRenderContext.StereoRenderingMode.SinglePassInstanced)
                uberSheet.EnableKeyword("STEREO_INSTANCING_ENABLED");

            var cmd = context.command;
            cmd.BeginSample("BuiltinStack");

            int tempTarget = -1;
            var finalDestination = context.destination;

            if (!isFinalPass)
            {
                // Render to an intermediate target as this won't be the final pass
                tempTarget = m_TargetPool.Get();
                context.GetScreenSpaceTemporaryRT(cmd, tempTarget, 0, context.sourceFormat);
                context.destination = tempTarget;

                // Handle FXAA's keep alpha mode
                if (antialiasingMode == Antialiasing.FastApproximateAntialiasing && !fastApproximateAntialiasing.keepAlpha)
                    uberSheet.properties.SetFloat(ShaderIDs.LumaInAlpha, 1f);
            }

            // Depth of field final combination pass used to be done in Uber which led to artifacts
            // when used at the same time as Bloom (because both effects used the same source, so
            // the stronger bloom was, the more DoF was eaten away in out of focus areas)
            int depthOfFieldTarget = RenderEffect<DepthOfField>(context, true);

            // Motion blur is a separate pass - could potentially be done after DoF depending on the
            // kind of results you're looking for...
            int motionBlurTarget = RenderEffect<MotionBlur>(context, true);

            // Prepare exposure histogram if needed
            if (ShouldGenerateLogHistogram(context))
                m_LogHistogram.Generate(context);

            // Uber effects
            RenderEffect<AutoExposure>(context);
            uberSheet.properties.SetTexture(ShaderIDs.AutoExposureTex, context.autoExposureTexture);

            RenderEffect<LensDistortion>(context);
            RenderEffect<ChromaticAberration>(context);
            RenderEffect<Bloom>(context);
            RenderEffect<Vignette>(context);
            RenderEffect<Grain>(context);

            if (!breakBeforeColorGrading)
                RenderEffect<ColorGrading>(context);

            if (isFinalPass)
            {
                uberSheet.EnableKeyword("FINALPASS");
                dithering.Render(context);
                ApplyFlip(context, uberSheet.properties);
            }
            else
            {
                ApplyDefaultFlip(uberSheet.properties);
            }

            if (context.stereoActive && context.stereoRenderingMode == PostProcessRenderContext.StereoRenderingMode.SinglePassInstanced)
            {
                uberSheet.properties.SetFloat(ShaderIDs.DepthSlice, eye);
                cmd.BlitFullscreenTriangleToTexArray(context.source, context.destination, uberSheet, 0, false, eye);
            }
            else if (isFinalPass && context.stereoActive && context.numberOfEyes > 1 && context.stereoRenderingMode == PostProcessRenderContext.StereoRenderingMode.SinglePass)
            {
                cmd.BlitFullscreenTriangleToDoubleWide(context.source, context.destination, uberSheet, 0, eye);
            }
#if LWRP_1_0_0_OR_NEWER
            else if (isFinalPass)
                cmd.BlitFullscreenTriangle(context.source, context.destination, uberSheet, 0, false, context.camera.pixelRect);
#endif
            else
                cmd.BlitFullscreenTriangle(context.source, context.destination, uberSheet, 0);

            context.source = context.destination;
            context.destination = finalDestination;

            if (releaseTargetAfterUse > -1) cmd.ReleaseTemporaryRT(releaseTargetAfterUse);
            if (motionBlurTarget > -1) cmd.ReleaseTemporaryRT(motionBlurTarget);
            if (depthOfFieldTarget > -1) cmd.ReleaseTemporaryRT(depthOfFieldTarget);
            if (context.bloomBufferNameID > -1) cmd.ReleaseTemporaryRT(context.bloomBufferNameID);

            cmd.EndSample("BuiltinStack");

            return tempTarget;
        }

        // This pass will have to be disabled for HDR screen output as it's an LDR pass
        void RenderFinalPass(PostProcessRenderContext context, int releaseTargetAfterUse = -1, int eye = -1)
        {
            var cmd = context.command;
            cmd.BeginSample("FinalPass");

            if (breakBeforeColorGrading)
            {
                var sheet = context.propertySheets.Get(context.resources.shaders.discardAlpha);
                if (context.stereoActive && context.stereoRenderingMode == PostProcessRenderContext.StereoRenderingMode.SinglePassInstanced)
                    sheet.EnableKeyword("STEREO_INSTANCING_ENABLED");

                if (context.stereoActive && context.stereoRenderingMode == PostProcessRenderContext.StereoRenderingMode.SinglePassInstanced)
                {
                    sheet.properties.SetFloat(ShaderIDs.DepthSlice, eye);
                    cmd.BlitFullscreenTriangleToTexArray(context.source, context.destination, sheet, 0, false, eye);
                }
                else if (context.stereoActive && context.numberOfEyes > 1 && context.stereoRenderingMode == PostProcessRenderContext.StereoRenderingMode.SinglePass)
                {
                    cmd.BlitFullscreenTriangleToDoubleWide(context.source, context.destination, sheet, 0, eye);
                }
                else
                    cmd.BlitFullscreenTriangle(context.source, context.destination, sheet, 0);
            }
            else
            {
                var uberSheet = context.propertySheets.Get(context.resources.shaders.finalPass);
                uberSheet.ClearKeywords();
                uberSheet.properties.Clear();
                context.uberSheet = uberSheet;
                int tempTarget = -1;

                if (context.stereoActive && context.stereoRenderingMode == PostProcessRenderContext.StereoRenderingMode.SinglePassInstanced)
                    uberSheet.EnableKeyword("STEREO_INSTANCING_ENABLED");

                if (antialiasingMode == Antialiasing.FastApproximateAntialiasing)
                {
                    uberSheet.EnableKeyword(fastApproximateAntialiasing.fastMode
                        ? "FXAA_LOW"
                        : "FXAA"
                    );

                    if (fastApproximateAntialiasing.keepAlpha)
                        uberSheet.EnableKeyword("FXAA_KEEP_ALPHA");
                }
                else if (antialiasingMode == Antialiasing.SubpixelMorphologicalAntialiasing && subpixelMorphologicalAntialiasing.IsSupported())
                {
                    tempTarget = m_TargetPool.Get();
                    var finalDestination = context.destination;
                    context.GetScreenSpaceTemporaryRT(context.command, tempTarget, 0, context.sourceFormat);
                    context.destination = tempTarget;
                    subpixelMorphologicalAntialiasing.Render(context);
                    context.source = tempTarget;
                    context.destination = finalDestination;
                }

                dithering.Render(context);

                ApplyFlip(context, uberSheet.properties);
                if (context.stereoActive && context.stereoRenderingMode == PostProcessRenderContext.StereoRenderingMode.SinglePassInstanced)
                {
                    uberSheet.properties.SetFloat(ShaderIDs.DepthSlice, eye);
                    cmd.BlitFullscreenTriangleToTexArray(context.source, context.destination, uberSheet, 0, false, eye);
                }
                else if (context.stereoActive && context.numberOfEyes > 1 && context.stereoRenderingMode == PostProcessRenderContext.StereoRenderingMode.SinglePass)
                {
                    cmd.BlitFullscreenTriangleToDoubleWide(context.source, context.destination, uberSheet, 0, eye);
                }
                else
#if LWRP_1_0_0_OR_NEWER
                    cmd.BlitFullscreenTriangle(context.source, context.destination, uberSheet, 0, false, context.camera.pixelRect);
#else
                    cmd.BlitFullscreenTriangle(context.source, context.destination, uberSheet, 0);
#endif

                if (tempTarget > -1)
                    cmd.ReleaseTemporaryRT(tempTarget);
            }

            if (releaseTargetAfterUse > -1)
                cmd.ReleaseTemporaryRT(releaseTargetAfterUse);

            cmd.EndSample("FinalPass");
        }

        int RenderEffect<T>(PostProcessRenderContext context, bool useTempTarget = false)
            where T : PostProcessEffectSettings
        {
            var effect = GetBundle<T>();

            if (!effect.settings.IsEnabledAndSupported(context))
                return -1;

            if (m_IsRenderingInSceneView && !effect.attribute.allowInSceneView)
                return -1;

            if (!useTempTarget)
            {
                effect.renderer.Render(context);
                return -1;
            }

            var finalDestination = context.destination;
            var tempTarget = m_TargetPool.Get();
            context.GetScreenSpaceTemporaryRT(context.command, tempTarget, 0, context.sourceFormat);
            context.destination = tempTarget;
            effect.renderer.Render(context);
            context.source = tempTarget;
            context.destination = finalDestination;
            return tempTarget;
        }

		void UpdateEffect<T>(PostProcessRenderContext context, bool useTempTarget = false)
	where T : PostProcessEffectSettings
		{
			var effect = GetBundle<T>();

			if (!effect.settings.IsEnabledAndSupported(context))
				return;

			if (m_IsRenderingInSceneView && !effect.attribute.allowInSceneView)
				return;

			IUpdatableRenderer renderer = effect.renderer as IUpdatableRenderer;
			if (renderer != null)
				renderer.UpdateRender(context);
		}

		bool ShouldGenerateLogHistogram(PostProcessRenderContext context)
        {
            bool autoExpo = GetBundle<AutoExposure>().settings.IsEnabledAndSupported(context);
            bool lightMeter = debugLayer.lightMeter.IsRequestedAndSupported(context);
            return autoExpo || lightMeter;
        }
    }
}<|MERGE_RESOLUTION|>--- conflicted
+++ resolved
@@ -253,13 +253,8 @@
             m_Camera.AddCommandBuffer(CameraEvent.BeforeImageEffectsOpaque, m_LegacyCmdBufferOpaque);
             m_Camera.AddCommandBuffer(CameraEvent.BeforeImageEffects, m_LegacyCmdBuffer);
 
-<<<<<<< HEAD
-			// Internal context used if no SRP is set
-			m_CurrentContext = new PostProcessRenderContext();
-=======
             // Internal context used if no SRP is set
             m_CurrentContext = new PostProcessRenderContext();
->>>>>>> 33348ea9
         }
 
 #if UNITY_2019_1_OR_NEWER
@@ -518,7 +513,6 @@
 
         void BuildCommandBuffers()
         {
-<<<<<<< HEAD
 			var context = m_CurrentContext;
 
 			if (!Application.isPlaying) //if not playing, update settings always
@@ -682,155 +676,6 @@
 		}
 
 		void OnPostRender()
-=======
-            var context = m_CurrentContext;
-            var sourceFormat = m_Camera.allowHDR ? RuntimeUtilities.defaultHDRRenderTextureFormat : RenderTextureFormat.Default;
-
-            if (!RuntimeUtilities.isFloatingPointFormat(sourceFormat))
-                m_NaNKilled = true;
-
-            context.Reset();
-            context.camera = m_Camera;
-            context.sourceFormat = sourceFormat;
-
-            // TODO: Investigate retaining command buffers on XR multi-pass right eye
-            m_LegacyCmdBufferBeforeReflections.Clear();
-            m_LegacyCmdBufferBeforeLighting.Clear();
-            m_LegacyCmdBufferOpaque.Clear();
-            m_LegacyCmdBuffer.Clear();
-
-            SetupContext(context);
-
-            context.command = m_LegacyCmdBufferOpaque;
-            TextureLerper.instance.BeginFrame(context);
-            UpdateVolumeSystem(context.camera, context.command);
-
-            // Lighting & opaque-only effects
-            var aoBundle = GetBundle<AmbientOcclusion>();
-            var aoSettings = aoBundle.CastSettings<AmbientOcclusion>();
-            var aoRenderer = aoBundle.CastRenderer<AmbientOcclusionRenderer>();
-
-            bool aoSupported = aoSettings.IsEnabledAndSupported(context);
-            bool aoAmbientOnly = aoRenderer.IsAmbientOnly(context);
-            bool isAmbientOcclusionDeferred = aoSupported && aoAmbientOnly;
-            bool isAmbientOcclusionOpaque = aoSupported && !aoAmbientOnly;
-
-            var ssrBundle = GetBundle<ScreenSpaceReflections>();
-            var ssrSettings = ssrBundle.settings;
-            var ssrRenderer = ssrBundle.renderer;
-            bool isScreenSpaceReflectionsActive = ssrSettings.IsEnabledAndSupported(context);
-
-            // Ambient-only AO is a special case and has to be done in separate command buffers
-            if (isAmbientOcclusionDeferred)
-            {
-                var ao = aoRenderer.Get();
-
-                // Render as soon as possible - should be done async in SRPs when available
-                context.command = m_LegacyCmdBufferBeforeReflections;
-                ao.RenderAmbientOnly(context);
-
-                // Composite with GBuffer right before the lighting pass
-                context.command = m_LegacyCmdBufferBeforeLighting;
-                ao.CompositeAmbientOnly(context);
-            }
-            else if (isAmbientOcclusionOpaque)
-            {
-                context.command = m_LegacyCmdBufferOpaque;
-                aoRenderer.Get().RenderAfterOpaque(context);
-            }
-
-            bool isFogActive = fog.IsEnabledAndSupported(context);
-            bool hasCustomOpaqueOnlyEffects = HasOpaqueOnlyEffects(context);
-            int opaqueOnlyEffects = 0;
-            opaqueOnlyEffects += isScreenSpaceReflectionsActive ? 1 : 0;
-            opaqueOnlyEffects += isFogActive ? 1 : 0;
-            opaqueOnlyEffects += hasCustomOpaqueOnlyEffects ? 1 : 0;
-
-            // This works on right eye because it is resolved/populated at runtime
-            var cameraTarget = new RenderTargetIdentifier(BuiltinRenderTextureType.CameraTarget);
-
-            if (opaqueOnlyEffects > 0)
-            {
-                var cmd = m_LegacyCmdBufferOpaque;
-                context.command = cmd;
-                context.source = cameraTarget;
-                context.destination = cameraTarget;
-                int srcTarget = -1;
-                int dstTarget = -1;
-
-                UpdateSrcDstForOpaqueOnly(ref srcTarget, ref dstTarget, context, cameraTarget, opaqueOnlyEffects + 1); // + 1 for blit
-
-                if (RequiresInitialBlit(m_Camera, context) || opaqueOnlyEffects == 1)
-                {
-                    cmd.BuiltinBlit(context.source, context.destination, RuntimeUtilities.copyStdMaterial, stopNaNPropagation ? 1 : 0);
-                    UpdateSrcDstForOpaqueOnly(ref srcTarget, ref dstTarget, context, cameraTarget, opaqueOnlyEffects);
-                }
-
-                if (isScreenSpaceReflectionsActive)
-                {
-                    ssrRenderer.Render(context);
-                    opaqueOnlyEffects--;
-                    UpdateSrcDstForOpaqueOnly(ref srcTarget, ref dstTarget, context, cameraTarget, opaqueOnlyEffects);
-                }
-
-                if (isFogActive)
-                {
-                    fog.Render(context);
-                    opaqueOnlyEffects--;
-                    UpdateSrcDstForOpaqueOnly(ref srcTarget, ref dstTarget, context, cameraTarget, opaqueOnlyEffects);
-                }
-
-                if (hasCustomOpaqueOnlyEffects)
-                    RenderOpaqueOnly(context);
-
-                cmd.ReleaseTemporaryRT(srcTarget);
-            }
-
-            // Post-transparency stack
-            int tempRt = -1;
-            bool forceNanKillPass = (!m_NaNKilled && stopNaNPropagation && RuntimeUtilities.isFloatingPointFormat(sourceFormat));
-            if (RequiresInitialBlit(m_Camera, context) || forceNanKillPass)
-            {
-                tempRt = m_TargetPool.Get();
-                context.GetScreenSpaceTemporaryRT(m_LegacyCmdBuffer, tempRt, 0, sourceFormat, RenderTextureReadWrite.sRGB);
-                m_LegacyCmdBuffer.BuiltinBlit(cameraTarget, tempRt, RuntimeUtilities.copyStdMaterial, stopNaNPropagation ? 1 : 0);
-                if (!m_NaNKilled)
-                    m_NaNKilled = stopNaNPropagation;
-
-                context.source = tempRt;
-            }
-            else
-            {
-                context.source = cameraTarget;
-            }
-
-            context.destination = cameraTarget;
-
-#if UNITY_2019_1_OR_NEWER
-            if (finalBlitToCameraTarget && !RuntimeUtilities.scriptableRenderPipelineActive && DynamicResolutionAllowsFinalBlitToCameraTarget())
-            {
-                if (m_Camera.targetTexture)
-                {
-                    context.destination = m_Camera.targetTexture.colorBuffer;
-                }
-                else
-                {
-                    context.flip = true;
-                    context.destination = Display.main.colorBuffer;
-                }
-            }
-#endif
-
-            context.command = m_LegacyCmdBuffer;
-
-            Render(context);
-
-            if (tempRt > -1)
-                m_LegacyCmdBuffer.ReleaseTemporaryRT(tempRt);
-        }
-
-        void OnPostRender()
->>>>>>> 33348ea9
         {
             // Unused in scriptable render pipelines
             if (RuntimeUtilities.scriptableRenderPipelineActive)
