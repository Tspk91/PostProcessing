using System;
using System.Collections.Generic;
using System.Linq;
using UnityEngine.Assertions;

namespace UnityEngine.Rendering.PostProcessing
{
#if UNITY_2017_2_OR_NEWER
    using XRSettings = UnityEngine.XR.XRSettings;
#elif UNITY_5_6_OR_NEWER
    using XRSettings = UnityEngine.VR.VRSettings;
#endif

    // TODO: XMLDoc everything (?)
    [DisallowMultipleComponent, ExecuteInEditMode, ImageEffectAllowedInSceneView]
    [AddComponentMenu("Rendering/Post-process Layer", 1000)]
    [RequireComponent(typeof(Camera))]
    public sealed class PostProcessLayer : MonoBehaviour
    {
        public enum Antialiasing
        {
            None,
            FastApproximateAntialiasing,
            SubpixelMorphologicalAntialiasing,
            TemporalAntialiasing
        }

        // Settings
        public Transform volumeTrigger;
        public LayerMask volumeLayer;
        public bool stopNaNPropagation = true;

        // Builtins / hardcoded effects that don't benefit from volume blending
        public Antialiasing antialiasingMode = Antialiasing.None;
        public TemporalAntialiasing temporalAntialiasing;
        public SubpixelMorphologicalAntialiasing subpixelMorphologicalAntialiasing;
        public FastApproximateAntialiasing fastApproximateAntialiasing;
        public Fog fog;
        public Dithering dithering;

        public PostProcessDebugLayer debugLayer;

        [SerializeField]
        PostProcessResources m_Resources;

        // UI states
        [SerializeField] bool m_ShowToolkit;
        [SerializeField] bool m_ShowCustomSorter;

        // Will stop applying post-processing effects just before color grading is applied
        // Currently used to export to exr without color grading
        public bool breakBeforeColorGrading = false;

        // Pre-ordered custom user effects
        // These are automatically populated and made to work properly with the serialization
        // system AND the editor. Modify at your own risk.
        [Serializable]
        public sealed class SerializedBundleRef
        {
            // We can't serialize Type so use assemblyQualifiedName instead, we only need this at
            // init time anyway so it's fine
            public string assemblyQualifiedName;

            // Not serialized, is set/reset when deserialization kicks in
            public PostProcessBundle bundle;
        }

        [SerializeField]
        List<SerializedBundleRef> m_BeforeTransparentBundles;

        [SerializeField]
        List<SerializedBundleRef> m_BeforeStackBundles;

        [SerializeField]
        List<SerializedBundleRef> m_AfterStackBundles;

        public Dictionary<PostProcessEvent, List<SerializedBundleRef>> sortedBundles { get; private set; }

        // We need to keep track of bundle initialization because for some obscure reason, on
        // assembly reload a MonoBehavior's Editor OnEnable will be called BEFORE the MonoBehavior's
        // own OnEnable... So we'll use it to pre-init bundles if the layer inspector is opened and
        // the component hasn't been enabled yet.
        public bool haveBundlesBeenInited { get; private set; }

        // Settings/Renderer bundles mapped to settings types
        Dictionary<Type, PostProcessBundle> m_Bundles;

        PropertySheetFactory m_PropertySheetFactory;
        CommandBuffer m_LegacyCmdBufferBeforeReflections;
        CommandBuffer m_LegacyCmdBufferBeforeLighting;
        CommandBuffer m_LegacyCmdBufferOpaque;
        CommandBuffer m_LegacyCmdBuffer;
        Camera m_Camera;
        PostProcessRenderContext m_CurrentContext;
        LogHistogram m_LogHistogram;

        bool m_SettingsUpdateNeeded = true;
        bool m_IsRenderingInSceneView = false;

        TargetPool m_TargetPool;

        bool m_NaNKilled = false;

        bool m_RequireFinalBlit = true;

        // Recycled list - used to reduce GC stress when gathering active effects in a bundle list
        // on each frame
        readonly List<PostProcessEffectRenderer> m_ActiveEffects = new List<PostProcessEffectRenderer>();
        readonly List<RenderTargetIdentifier> m_Targets = new List<RenderTargetIdentifier>();

        void OnEnable()
        {
            Init(null);

            if (!haveBundlesBeenInited)
                InitBundles();

            m_LogHistogram = new LogHistogram();
            m_PropertySheetFactory = new PropertySheetFactory();
            m_TargetPool = new TargetPool();

            debugLayer.OnEnable();

            if (RuntimeUtilities.scriptableRenderPipelineActive)
                return;

            InitLegacy();
        }

        void InitLegacy()
        {
            m_LegacyCmdBufferBeforeReflections = new CommandBuffer { name = "Deferred Ambient Occlusion" };
            m_LegacyCmdBufferBeforeLighting = new CommandBuffer { name = "Deferred Ambient Occlusion" };
            m_LegacyCmdBufferOpaque = new CommandBuffer { name = "Opaque Only Post-processing" };
            m_LegacyCmdBuffer = new CommandBuffer { name = "Post-processing" };

            m_Camera = GetComponent<Camera>();
            m_Camera.forceIntoRenderTexture = true; // Needed when running Forward / LDR / No MSAA
            m_Camera.AddCommandBuffer(CameraEvent.BeforeReflections, m_LegacyCmdBufferBeforeReflections);
            m_Camera.AddCommandBuffer(CameraEvent.BeforeLighting, m_LegacyCmdBufferBeforeLighting);
            m_Camera.AddCommandBuffer(CameraEvent.BeforeImageEffectsOpaque, m_LegacyCmdBufferOpaque);
            // m_LegacyCmdBuffer is executed manually from OnRenderImage
           
            // Internal context used if no SRP is set
            m_CurrentContext = new PostProcessRenderContext();
        }

        void OnRenderImage(RenderTexture src, RenderTexture dst)
        {
            Graphics.ExecuteCommandBuffer(m_LegacyCmdBuffer);
            if (m_RequireFinalBlit)
            {
                if (dst != null)
                    dst.DiscardContents();
                Graphics.Blit(src, dst);
            }
            else
            {
                RenderTexture.active = dst;
            }
        }

        public void Init(PostProcessResources resources)
        {
            if (resources != null) m_Resources = resources;

            RuntimeUtilities.CreateIfNull(ref temporalAntialiasing);
            RuntimeUtilities.CreateIfNull(ref subpixelMorphologicalAntialiasing);
            RuntimeUtilities.CreateIfNull(ref fastApproximateAntialiasing);
            RuntimeUtilities.CreateIfNull(ref dithering);
            RuntimeUtilities.CreateIfNull(ref fog);
            RuntimeUtilities.CreateIfNull(ref debugLayer);
        }

        public void InitBundles()
        {
            if (haveBundlesBeenInited)
                return;

            // Create these lists only once, the serialization system will take over after that
            RuntimeUtilities.CreateIfNull(ref m_BeforeTransparentBundles);
            RuntimeUtilities.CreateIfNull(ref m_BeforeStackBundles);
            RuntimeUtilities.CreateIfNull(ref m_AfterStackBundles);

            // Create a bundle for each effect type
            m_Bundles = new Dictionary<Type, PostProcessBundle>();

            foreach (var type in PostProcessManager.instance.settingsTypes.Keys)
            {
                var settings = (PostProcessEffectSettings)ScriptableObject.CreateInstance(type);
                var bundle = new PostProcessBundle(settings);
                m_Bundles.Add(type, bundle);
            }

            // Update sorted lists with newly added or removed effects in the assemblies
            UpdateBundleSortList(m_BeforeTransparentBundles, PostProcessEvent.BeforeTransparent);
            UpdateBundleSortList(m_BeforeStackBundles, PostProcessEvent.BeforeStack);
            UpdateBundleSortList(m_AfterStackBundles, PostProcessEvent.AfterStack);

            // Push all sorted lists in a dictionary for easier access
            sortedBundles = new Dictionary<PostProcessEvent, List<SerializedBundleRef>>(new PostProcessEventComparer())
            {
                { PostProcessEvent.BeforeTransparent, m_BeforeTransparentBundles },
                { PostProcessEvent.BeforeStack,       m_BeforeStackBundles },
                { PostProcessEvent.AfterStack,        m_AfterStackBundles }
            };

            // Done
            haveBundlesBeenInited = true;
        }

        void UpdateBundleSortList(List<SerializedBundleRef> sortedList, PostProcessEvent evt)
        {
            // First get all effects associated with the injection point
            var effects = m_Bundles.Where(kvp => kvp.Value.attribute.eventType == evt && !kvp.Value.attribute.builtinEffect)
                                   .Select(kvp => kvp.Value)
                                   .ToList();

            // Remove types that don't exist anymore
            sortedList.RemoveAll(x =>
            {
                string searchStr = x.assemblyQualifiedName;
                return !effects.Exists(b => b.settings.GetType().AssemblyQualifiedName == searchStr);
            });

            // Add new ones
            foreach (var effect in effects)
            {
                string typeName = effect.settings.GetType().AssemblyQualifiedName;

                if (!sortedList.Exists(b => b.assemblyQualifiedName == typeName))
                {
                    var sbr = new SerializedBundleRef { assemblyQualifiedName = typeName };
                    sortedList.Add(sbr);
                }
            }

            // Link internal references
            foreach (var effect in sortedList)
            {
                string typeName = effect.assemblyQualifiedName;
                var bundle = effects.Find(b => b.settings.GetType().AssemblyQualifiedName == typeName);
                effect.bundle = bundle;
            }
        }

        void OnDisable()
        {
            if (!RuntimeUtilities.scriptableRenderPipelineActive)
            {
                m_Camera.RemoveCommandBuffer(CameraEvent.BeforeReflections, m_LegacyCmdBufferBeforeReflections);
                m_Camera.RemoveCommandBuffer(CameraEvent.BeforeLighting, m_LegacyCmdBufferBeforeLighting);
                m_Camera.RemoveCommandBuffer(CameraEvent.BeforeImageEffectsOpaque, m_LegacyCmdBufferOpaque);
             }

            temporalAntialiasing.Release();
            m_LogHistogram.Release();

            foreach (var bundle in m_Bundles.Values)
                bundle.Release();

            m_Bundles.Clear();
            m_PropertySheetFactory.Release();

            if (debugLayer != null)
                debugLayer.OnDisable();

            // Might be an issue if several layers are blending in the same frame...
            TextureLerper.instance.Clear();

            haveBundlesBeenInited = false;
        }

        // Called everytime the user resets the component from the inspector and more importantly
        // the first time it's added to a GameObject. As we don't have added/removed event for
        // components, this will do fine
        void Reset()
        {
            volumeTrigger = transform;
        }

        void OnPreCull()
        {
            // Unused in scriptable render pipelines
            if (RuntimeUtilities.scriptableRenderPipelineActive)
                return;

            if (m_Camera == null || m_CurrentContext == null)
                InitLegacy();

            // Resets the projection matrix from previous frame in case TAA was enabled.
            // We also need to force reset the non-jittered projection matrix here as it's not done
            // when ResetProjectionMatrix() is called and will break transparent rendering if TAA
            // is switched off and the FOV or any other camera property changes.
            m_Camera.ResetProjectionMatrix();
            m_Camera.nonJitteredProjectionMatrix = m_Camera.projectionMatrix;

            if (m_Camera.stereoEnabled)
            {
                m_Camera.ResetStereoProjectionMatrices();
                Shader.SetGlobalFloat(ShaderIDs.RenderViewportScaleFactor, XRSettings.renderViewportScale);
            }
            else
            {
                Shader.SetGlobalFloat(ShaderIDs.RenderViewportScaleFactor, 1.0f);
            }

            BuildCommandBuffers();
        }

        void OnPreRender()
        {
            // Unused in scriptable render pipelines
            // Only needed for multi-pass stereo right eye
            if (RuntimeUtilities.scriptableRenderPipelineActive ||
                (m_Camera.stereoActiveEye != Camera.MonoOrStereoscopicEye.Right))
                return;

            BuildCommandBuffers();
        }

        static bool RequiresInitialBlit(Camera camera, PostProcessRenderContext context)
        {
            if (camera.allowMSAA) // this shouldn't be necessary, but until re-tested on older Unity versions just do the blits
                return true;
            if (RuntimeUtilities.scriptableRenderPipelineActive) // not tested yet
                return true;
            
            return false;
        }

        static bool RequiresFinalBlit(Camera camera)
        {
            if (RuntimeUtilities.scriptableRenderPipelineActive) // not tested yet
                return true;
            if (camera.targetTexture != null)
                return true;

            return false;
        }

        void UpdateSrcDstForOpaqueOnly(ref int src, ref int dst, PostProcessRenderContext context, RenderTargetIdentifier cameraTarget, int opaqueOnlyEffectsRemaining)
        {
            if (src > -1)
                context.command.ReleaseTemporaryRT(src);

            context.source = context.destination;
            src = dst;

            if (opaqueOnlyEffectsRemaining == 1)
            {
                context.destination = cameraTarget;
            }
            else
            {
                dst = m_TargetPool.Get();
                context.destination = dst;
                context.GetScreenSpaceTemporaryRT(context.command, dst, 0, context.sourceFormat);
            }
        }

        void BuildCommandBuffers()
        {
            var context = m_CurrentContext;
            var sourceFormat = m_Camera.allowHDR ? RuntimeUtilities.defaultHDRRenderTextureFormat : RenderTextureFormat.Default;

            if (!RuntimeUtilities.isFloatingPointFormat(sourceFormat))
                m_NaNKilled = true;

            context.Reset();
            context.camera = m_Camera;
            context.sourceFormat = sourceFormat;

            // TODO: Investigate retaining command buffers on XR multi-pass right eye
            m_LegacyCmdBufferBeforeReflections.Clear();
            m_LegacyCmdBufferBeforeLighting.Clear();
            m_LegacyCmdBufferOpaque.Clear();
            m_LegacyCmdBuffer.Clear();

            SetupContext(context);

            context.command = m_LegacyCmdBufferOpaque;
            UpdateSettingsIfNeeded(context);

            // Lighting & opaque-only effects
            var aoBundle = GetBundle<AmbientOcclusion>();
            var aoSettings = aoBundle.CastSettings<AmbientOcclusion>();
            var aoRenderer = aoBundle.CastRenderer<AmbientOcclusionRenderer>();

            bool aoSupported = aoSettings.IsEnabledAndSupported(context);
            bool aoAmbientOnly = aoRenderer.IsAmbientOnly(context);
            bool isAmbientOcclusionDeferred = aoSupported && aoAmbientOnly;
            bool isAmbientOcclusionOpaque = aoSupported && !aoAmbientOnly;

            var ssrBundle = GetBundle<ScreenSpaceReflections>();
            var ssrSettings = ssrBundle.settings;
            var ssrRenderer = ssrBundle.renderer;
            bool isScreenSpaceReflectionsActive = ssrSettings.IsEnabledAndSupported(context);

            // Ambient-only AO is a special case and has to be done in separate command buffers
            if (isAmbientOcclusionDeferred)
            {
                var ao = aoRenderer.Get();

                // Render as soon as possible - should be done async in SRPs when available
                context.command = m_LegacyCmdBufferBeforeReflections;
                ao.RenderAmbientOnly(context);

                // Composite with GBuffer right before the lighting pass
                context.command = m_LegacyCmdBufferBeforeLighting;
                ao.CompositeAmbientOnly(context);
            }
            else if (isAmbientOcclusionOpaque)
            {
                context.command = m_LegacyCmdBufferOpaque;
                aoRenderer.Get().RenderAfterOpaque(context);
            }

            bool isFogActive = fog.IsEnabledAndSupported(context);
            bool hasCustomOpaqueOnlyEffects = HasOpaqueOnlyEffects(context);
            int opaqueOnlyEffects = 0;
            opaqueOnlyEffects += isScreenSpaceReflectionsActive ? 1 : 0;
            opaqueOnlyEffects += isFogActive ? 1 : 0;
            opaqueOnlyEffects += hasCustomOpaqueOnlyEffects ? 1 : 0;

            // This works on right eye because it is resolved/populated at runtime
            var cameraTarget = new RenderTargetIdentifier(BuiltinRenderTextureType.CameraTarget);

            if (opaqueOnlyEffects > 0)
            {
                var cmd = m_LegacyCmdBufferOpaque;
                context.command = cmd;
                context.source = cameraTarget;
                context.destination = cameraTarget;
                int srcTarget = -1;
                int dstTarget = -1;

<<<<<<< HEAD
                UpdateSrcDstForOpaqueOnly(ref srcTarget, ref dstTarget, context, cameraTarget, opaqueOnlyEffects + 1); // + 1 for blit
=======
                // We need to use the internal Blit method to copy the camera target or it'll fail
                // on tiled GPU as it won't be able to resolve
                int tempTarget0 = m_TargetPool.Get();
                context.GetScreenSpaceTemporaryRT(cmd, tempTarget0, 0, sourceFormat);
                cmd.BuiltinBlit(cameraTarget, BuiltinRenderTextureType.CurrentActive);
                context.source = tempTarget0;

                int tempTarget1 = -1;
>>>>>>> 933d87e0

                if (RequiresInitialBlit(m_Camera, context) || opaqueOnlyEffects == 1)
                {
                    cmd.Blit(context.source, context.destination);
                    UpdateSrcDstForOpaqueOnly(ref srcTarget, ref dstTarget, context, cameraTarget, opaqueOnlyEffects);
                }
 
                if (isScreenSpaceReflectionsActive)
                {
                    ssrRenderer.Render(context);
                    opaqueOnlyEffects--;
                    UpdateSrcDstForOpaqueOnly(ref srcTarget, ref dstTarget, context, cameraTarget, opaqueOnlyEffects);
                }

                if (isFogActive)
                {
                    fog.Render(context);
                    opaqueOnlyEffects--;
                    UpdateSrcDstForOpaqueOnly(ref srcTarget, ref dstTarget, context, cameraTarget, opaqueOnlyEffects);
                }

                if (hasCustomOpaqueOnlyEffects)
                    RenderOpaqueOnly(context);

                cmd.ReleaseTemporaryRT(srcTarget);
            }
            
            // Post-transparency stack
            int tempRt = -1;
            bool forceNanKillPass = (!m_NaNKilled && stopNaNPropagation && RuntimeUtilities.isFloatingPointFormat(sourceFormat));
            if (RequiresInitialBlit(m_Camera, context) || forceNanKillPass)
            {
                tempRt = m_TargetPool.Get();
                context.GetScreenSpaceTemporaryRT(m_LegacyCmdBuffer, tempRt, 0, sourceFormat, RenderTextureReadWrite.sRGB);
                m_LegacyCmdBuffer.Blit(cameraTarget, tempRt, RuntimeUtilities.copyStdMaterial, stopNaNPropagation ? 1 : 0);
                if (!m_NaNKilled)
                    m_NaNKilled = stopNaNPropagation;

                context.source = tempRt;
            }
            else
            {
                context.source = cameraTarget;
            }

<<<<<<< HEAD
            m_RequireFinalBlit = RequiresFinalBlit(m_Camera);
            if (m_RequireFinalBlit)
            {
                context.destination = cameraTarget;
            }
            else
            {
                context.flip = true;
                context.destination = Display.main.colorBuffer;
            }
=======
            // Post-transparency stack
            // Same as before, first blit needs to use the builtin Blit command to properly handle
            // tiled GPUs
            int tempRt = m_TargetPool.Get();
            context.GetScreenSpaceTemporaryRT(m_LegacyCmdBuffer, tempRt, 0, sourceFormat, RenderTextureReadWrite.sRGB);
            m_LegacyCmdBuffer.BuiltinBlit(cameraTarget, tempRt, RuntimeUtilities.copyStdMaterial, stopNaNPropagation ? 1 : 0);
            if (!m_NaNKilled)
                m_NaNKilled = stopNaNPropagation;
>>>>>>> 933d87e0

            context.command = m_LegacyCmdBuffer;

            Render(context);

            if (tempRt > -1)
                m_LegacyCmdBuffer.ReleaseTemporaryRT(tempRt);
        }

        void OnPostRender()
        {
            // Unused in scriptable render pipelines
            if (RuntimeUtilities.scriptableRenderPipelineActive)
                return;

            if (m_CurrentContext.IsTemporalAntialiasingActive())
            {
                m_Camera.ResetProjectionMatrix();

                if (m_CurrentContext.stereoActive)
                {
                    if (RuntimeUtilities.isSinglePassStereoEnabled || m_Camera.stereoActiveEye == Camera.MonoOrStereoscopicEye.Right)
                        m_Camera.ResetStereoProjectionMatrices();
                }
            }
        }

        public PostProcessBundle GetBundle<T>()
            where T : PostProcessEffectSettings
        {
            return GetBundle(typeof(T));
        }

        public PostProcessBundle GetBundle(Type settingsType)
        {
            Assert.IsTrue(m_Bundles.ContainsKey(settingsType), "Invalid type");
            return m_Bundles[settingsType];
        }

        public T GetSettings<T>()
            where T : PostProcessEffectSettings
        {
            return GetBundle<T>().CastSettings<T>();
        }

        public void BakeMSVOMap(CommandBuffer cmd, Camera camera, RenderTargetIdentifier destination, RenderTargetIdentifier? depthMap, bool invert)
        {
            var bundle = GetBundle<AmbientOcclusion>();
            var renderer = bundle.CastRenderer<AmbientOcclusionRenderer>().GetMultiScaleVO();
            renderer.SetResources(m_Resources);
            renderer.GenerateAOMap(cmd, camera, destination, depthMap, invert);
        }

        internal void OverrideSettings(List<PostProcessEffectSettings> baseSettings, float interpFactor)
        {
            // Go through all settings & overriden parameters for the given volume and lerp values
            foreach (var settings in baseSettings)
            {
                if (!settings.active)
                    continue;

                var target = GetBundle(settings.GetType()).settings;
                int count = settings.parameters.Count;

                for (int i = 0; i < count; i++)
                {
                    var toParam = settings.parameters[i];
                    if (toParam.overrideState)
                    {
                        var fromParam = target.parameters[i];
                        fromParam.Interp(fromParam, toParam, interpFactor);
                    }
                }
            }
        }

        // In the legacy render loop you have to explicitely set flags on camera to tell that you
        // need depth, depth+normals or motion vectors... This won't have any effect with most
        // scriptable render pipelines.
        void SetLegacyCameraFlags(PostProcessRenderContext context)
        {
            var flags = context.camera.depthTextureMode;

            foreach (var bundle in m_Bundles)
            {
                if (bundle.Value.settings.IsEnabledAndSupported(context))
                    flags |= bundle.Value.renderer.GetCameraFlags();
            }

            // Special case for AA & lighting effects
            if (context.IsTemporalAntialiasingActive())
                flags |= temporalAntialiasing.GetCameraFlags();

            if (fog.IsEnabledAndSupported(context))
                flags |= fog.GetCameraFlags();

            if (debugLayer.debugOverlay != DebugOverlay.None)
                flags |= debugLayer.GetCameraFlags();

            context.camera.depthTextureMode = flags;
        }

        // Call this function whenever you need to reset any temporal effect (TAA, Motion Blur etc).
        // Mainly used when doing camera cuts.
        public void ResetHistory()
        {
            foreach (var bundle in m_Bundles)
                bundle.Value.ResetHistory();

            temporalAntialiasing.ResetHistory();
        }

        public bool HasOpaqueOnlyEffects(PostProcessRenderContext context)
        {
            return HasActiveEffects(PostProcessEvent.BeforeTransparent, context);
        }

        public bool HasActiveEffects(PostProcessEvent evt, PostProcessRenderContext context)
        {
            var list = sortedBundles[evt];

            foreach (var item in list)
            {
                if (item.bundle.settings.IsEnabledAndSupported(context))
                    return true;
            }

            return false;
        }

        void SetupContext(PostProcessRenderContext context)
        {
            m_IsRenderingInSceneView = context.camera.cameraType == CameraType.SceneView;
            context.isSceneView = m_IsRenderingInSceneView;
            context.resources = m_Resources;
            context.propertySheets = m_PropertySheetFactory;
            context.debugLayer = debugLayer;
            context.antialiasing = antialiasingMode;
            context.temporalAntialiasing = temporalAntialiasing;
            context.logHistogram = m_LogHistogram;
            SetLegacyCameraFlags(context);

            // Prepare debug overlay
            debugLayer.SetFrameSize(context.width, context.height);

            // Unsafe to keep this around but we need it for OnGUI events for debug views
            // Will be removed eventually
            m_CurrentContext = context;
        }

        void UpdateSettingsIfNeeded(PostProcessRenderContext context)
        {
            if (m_SettingsUpdateNeeded)
            {
                context.command.BeginSample("VolumeBlending");
                PostProcessManager.instance.UpdateSettings(this, context.camera);
                context.command.EndSample("VolumeBlending");
                m_TargetPool.Reset();

                // TODO: fix me once VR support is in SRP
                // Needed in SRP so that _RenderViewportScaleFactor isn't 0
                if (RuntimeUtilities.scriptableRenderPipelineActive)
                    Shader.SetGlobalFloat(ShaderIDs.RenderViewportScaleFactor, 1f);
            }

            m_SettingsUpdateNeeded = false;
        }

        // Renders before-transparent effects.
        // Make sure you check `HasOpaqueOnlyEffects()` before calling this method as it won't
        // automatically blit source into destination if no opaque effects are active.
        public void RenderOpaqueOnly(PostProcessRenderContext context)
        {
            if (RuntimeUtilities.scriptableRenderPipelineActive)
                SetupContext(context);

            TextureLerper.instance.BeginFrame(context);

            // Update & override layer settings first (volume blending), will only be done once per
            // frame, either here or in Render() if there isn't any opaque-only effect to render.
            UpdateSettingsIfNeeded(context);

            RenderList(sortedBundles[PostProcessEvent.BeforeTransparent], context, "OpaqueOnly");
        }

        // Renders everything not opaque-only
        //
        // Current order of operation is as following:
        //     1. Pre-stack
        //     2. Built-in stack
        //     3. Post-stack
        //     4. Built-in final pass
        //
        // Final pass should be skipped when outputting to a HDR display.
        public void Render(PostProcessRenderContext context)
        {
            if (RuntimeUtilities.scriptableRenderPipelineActive)
                SetupContext(context);

            TextureLerper.instance.BeginFrame(context);
            var cmd = context.command;

            // Update & override layer settings first (volume blending) if the opaque only pass
            // hasn't been called this frame.
            UpdateSettingsIfNeeded(context);

            // Do a NaN killing pass if needed
            int lastTarget = -1;
            if (stopNaNPropagation && !m_NaNKilled)
            {
                lastTarget = m_TargetPool.Get();
                context.GetScreenSpaceTemporaryRT(cmd, lastTarget, 0, context.sourceFormat);
                cmd.BlitFullscreenTriangle(context.source, lastTarget, RuntimeUtilities.copySheet, 1);
                context.source = lastTarget;
                m_NaNKilled = true;
            }

            // Do temporal anti-aliasing first
            if (context.IsTemporalAntialiasingActive())
            {
                if (!RuntimeUtilities.scriptableRenderPipelineActive)
                {
                    if (context.stereoActive)
                    {
                        // We only need to configure all of this once for stereo, during OnPreCull
                        if (context.camera.stereoActiveEye != Camera.MonoOrStereoscopicEye.Right)
                            temporalAntialiasing.ConfigureStereoJitteredProjectionMatrices(context);
                    }
                    else
                    {
                        temporalAntialiasing.ConfigureJitteredProjectionMatrix(context);
                    }
                }

                var taaTarget = m_TargetPool.Get();
                var finalDestination = context.destination;
                context.GetScreenSpaceTemporaryRT(cmd, taaTarget, 0, context.sourceFormat);
                context.destination = taaTarget;
                temporalAntialiasing.Render(context);
                context.source = taaTarget;
                context.destination = finalDestination;

                if (lastTarget > -1)
                    cmd.ReleaseTemporaryRT(lastTarget);

                lastTarget = taaTarget;
            }

            bool hasBeforeStackEffects = HasActiveEffects(PostProcessEvent.BeforeStack, context);
            bool hasAfterStackEffects = HasActiveEffects(PostProcessEvent.AfterStack, context) && !breakBeforeColorGrading;
            bool needsFinalPass = (hasAfterStackEffects
                || (antialiasingMode == Antialiasing.FastApproximateAntialiasing) || (antialiasingMode == Antialiasing.SubpixelMorphologicalAntialiasing && subpixelMorphologicalAntialiasing.IsSupported()))
                && !breakBeforeColorGrading;

            // Right before the builtin stack
            if (hasBeforeStackEffects)
                lastTarget = RenderInjectionPoint(PostProcessEvent.BeforeStack, context, "BeforeStack", lastTarget);

            // Builtin stack
            lastTarget = RenderBuiltins(context, !needsFinalPass, lastTarget);

            // After the builtin stack but before the final pass (before FXAA & Dithering)
            if (hasAfterStackEffects)
                lastTarget = RenderInjectionPoint(PostProcessEvent.AfterStack, context, "AfterStack", lastTarget);

            // And close with the final pass
            if (needsFinalPass)
                RenderFinalPass(context, lastTarget);

            // Render debug monitors & overlay if requested
            debugLayer.RenderSpecialOverlays(context);
            debugLayer.RenderMonitors(context);

            // End frame cleanup
            TextureLerper.instance.EndFrame();
            debugLayer.EndFrame();
            m_SettingsUpdateNeeded = true;
            m_NaNKilled = false;
        }

        int RenderInjectionPoint(PostProcessEvent evt, PostProcessRenderContext context, string marker, int releaseTargetAfterUse = -1)
        {
            int tempTarget = m_TargetPool.Get();
            var finalDestination = context.destination;

            var cmd = context.command;
            context.GetScreenSpaceTemporaryRT(cmd, tempTarget, 0, context.sourceFormat);
            context.destination = tempTarget;
            RenderList(sortedBundles[evt], context, marker);
            context.source = tempTarget;
            context.destination = finalDestination;

            if (releaseTargetAfterUse > -1)
                cmd.ReleaseTemporaryRT(releaseTargetAfterUse);

            return tempTarget;
        }

        void RenderList(List<SerializedBundleRef> list, PostProcessRenderContext context, string marker)
        {
            var cmd = context.command;
            cmd.BeginSample(marker);

            // First gather active effects - we need this to manage render targets more efficiently
            m_ActiveEffects.Clear();
            for (int i = 0; i < list.Count; i++)
            {
                var effect = list[i].bundle;
                if (effect.settings.IsEnabledAndSupported(context))
                {
                    if (!context.isSceneView || (context.isSceneView && effect.attribute.allowInSceneView))
                        m_ActiveEffects.Add(effect.renderer);
                }
            }

            int count = m_ActiveEffects.Count;

            // If there's only one active effect, we can simply execute it and skip the rest
            if (count == 1)
            {
                m_ActiveEffects[0].Render(context);
            }
            else
            {
                // Else create the target chain
                m_Targets.Clear();
                m_Targets.Add(context.source); // First target is always source

                int tempTarget1 = m_TargetPool.Get();
                int tempTarget2 = m_TargetPool.Get();

                for (int i = 0; i < count - 1; i++)
                    m_Targets.Add(i % 2 == 0 ? tempTarget1 : tempTarget2);

                m_Targets.Add(context.destination); // Last target is always destination

                // Render
                context.GetScreenSpaceTemporaryRT(cmd, tempTarget1, 0, context.sourceFormat);
                if (count > 2)
                    context.GetScreenSpaceTemporaryRT(cmd, tempTarget2, 0, context.sourceFormat);

                for (int i = 0; i < count; i++)
                {
                    context.source = m_Targets[i];
                    context.destination = m_Targets[i + 1];
                    m_ActiveEffects[i].Render(context);
                }

                cmd.ReleaseTemporaryRT(tempTarget1);
                if (count > 2)
                    cmd.ReleaseTemporaryRT(tempTarget2);
            }

            cmd.EndSample(marker);
        }

        void ApplyFlip(PostProcessRenderContext context, MaterialPropertyBlock properties)
        {
            if (context.flip && !context.isSceneView)
                properties.SetVector(ShaderIDs.UVTransform, new Vector4(1.0f, 1.0f, 0.0f, 0.0f));
            else
                ApplyDefaultFlip(properties);
        }

        void ApplyDefaultFlip(MaterialPropertyBlock properties)
        {
            properties.SetVector(ShaderIDs.UVTransform, SystemInfo.graphicsUVStartsAtTop ? new Vector4(1.0f, -1.0f, 0.0f, 1.0f) : new Vector4(1.0f, 1.0f, 0.0f, 0.0f));
        }

        int RenderBuiltins(PostProcessRenderContext context, bool isFinalPass, int releaseTargetAfterUse = -1)
        {
            var uberSheet = context.propertySheets.Get(context.resources.shaders.uber);
            uberSheet.ClearKeywords();
            uberSheet.properties.Clear();
            context.uberSheet = uberSheet;
            context.autoExposureTexture = RuntimeUtilities.whiteTexture;
            context.bloomBufferNameID = -1;

            var cmd = context.command;
            cmd.BeginSample("BuiltinStack");

            int tempTarget = -1;
            var finalDestination = context.destination;

            if (!isFinalPass)
            {
                // Render to an intermediate target as this won't be the final pass
                tempTarget = m_TargetPool.Get();
                context.GetScreenSpaceTemporaryRT(cmd, tempTarget, 0, context.sourceFormat);
                context.destination = tempTarget;

                // Handle FXAA's keep alpha mode
                if (antialiasingMode == Antialiasing.FastApproximateAntialiasing && !fastApproximateAntialiasing.keepAlpha)
                    uberSheet.properties.SetFloat(ShaderIDs.LumaInAlpha, 1f);
            }

            // Depth of field final combination pass used to be done in Uber which led to artifacts
            // when used at the same time as Bloom (because both effects used the same source, so
            // the stronger bloom was, the more DoF was eaten away in out of focus areas)
            int depthOfFieldTarget = RenderEffect<DepthOfField>(context, true);

            // Motion blur is a separate pass - could potentially be done after DoF depending on the
            // kind of results you're looking for...
            int motionBlurTarget = RenderEffect<MotionBlur>(context, true);

            // Prepare exposure histogram if needed
            if (ShouldGenerateLogHistogram(context))
                m_LogHistogram.Generate(context);

            // Uber effects
            RenderEffect<AutoExposure>(context);
            uberSheet.properties.SetTexture(ShaderIDs.AutoExposureTex, context.autoExposureTexture);

            RenderEffect<ChromaticAberration>(context);
            RenderEffect<Bloom>(context);
            RenderEffect<Vignette>(context);
            RenderEffect<Grain>(context);

            if (!breakBeforeColorGrading)
                RenderEffect<ColorGrading>(context);

            if (isFinalPass)
            {
                uberSheet.EnableKeyword("FINALPASS");
                dithering.Render(context);
                ApplyFlip(context, uberSheet.properties);
            }
            else
            {
                ApplyDefaultFlip(uberSheet.properties);
            }

            cmd.BlitFullscreenTriangle(context.source, context.destination, uberSheet, 0);

            context.source = context.destination;
            context.destination = finalDestination;

            if (releaseTargetAfterUse > -1) cmd.ReleaseTemporaryRT(releaseTargetAfterUse);
            if (motionBlurTarget > -1) cmd.ReleaseTemporaryRT(motionBlurTarget);
            if (depthOfFieldTarget > -1) cmd.ReleaseTemporaryRT(depthOfFieldTarget);
            if (context.bloomBufferNameID > -1) cmd.ReleaseTemporaryRT(context.bloomBufferNameID);

            cmd.EndSample("BuiltinStack");

            return tempTarget;
        }

        // This pass will have to be disabled for HDR screen output as it's an LDR pass
        void RenderFinalPass(PostProcessRenderContext context, int releaseTargetAfterUse = -1)
        {
            var cmd = context.command;
            cmd.BeginSample("FinalPass");

            if (breakBeforeColorGrading)
            {
                var sheet = context.propertySheets.Get(context.resources.shaders.discardAlpha);
                cmd.BlitFullscreenTriangle(context.source, context.destination, sheet, 0);
            }
            else
            {
                var uberSheet = context.propertySheets.Get(context.resources.shaders.finalPass);
                uberSheet.ClearKeywords();
                uberSheet.properties.Clear();
                context.uberSheet = uberSheet;
                int tempTarget = -1;

                if (antialiasingMode == Antialiasing.FastApproximateAntialiasing)
                {
                    uberSheet.EnableKeyword(fastApproximateAntialiasing.fastMode
                        ? "FXAA_LOW"
                        : "FXAA"
                    );

                    if (fastApproximateAntialiasing.keepAlpha)
                        uberSheet.EnableKeyword("FXAA_KEEP_ALPHA");
                }
                else if (antialiasingMode == Antialiasing.SubpixelMorphologicalAntialiasing && subpixelMorphologicalAntialiasing.IsSupported())
                {
                    tempTarget = m_TargetPool.Get();
                    var finalDestination = context.destination;
                    context.GetScreenSpaceTemporaryRT(context.command, tempTarget, 0, context.sourceFormat);
                    context.destination = tempTarget;
                    subpixelMorphologicalAntialiasing.Render(context);
                    context.source = tempTarget;
                    context.destination = finalDestination;
                }

                dithering.Render(context);

                ApplyFlip(context, uberSheet.properties);
                cmd.BlitFullscreenTriangle(context.source, context.destination, uberSheet, 0);

                if (tempTarget > -1)
                    cmd.ReleaseTemporaryRT(tempTarget);
            }

            if (releaseTargetAfterUse > -1)
                cmd.ReleaseTemporaryRT(releaseTargetAfterUse);

            cmd.EndSample("FinalPass");
        }

        int RenderEffect<T>(PostProcessRenderContext context, bool useTempTarget = false)
            where T : PostProcessEffectSettings
        {
            var effect = GetBundle<T>();

            if (!effect.settings.IsEnabledAndSupported(context))
                return -1;

            if (m_IsRenderingInSceneView && !effect.attribute.allowInSceneView)
                return -1;

            if (!useTempTarget)
            {
                effect.renderer.Render(context);
                return -1;
            }

            var finalDestination = context.destination;
            var tempTarget = m_TargetPool.Get();
            context.GetScreenSpaceTemporaryRT(context.command, tempTarget, 0, context.sourceFormat);
            context.destination = tempTarget;
            effect.renderer.Render(context);
            context.source = tempTarget;
            context.destination = finalDestination;
            return tempTarget;
        }

        bool ShouldGenerateLogHistogram(PostProcessRenderContext context)
        {
            bool autoExpo = GetBundle<AutoExposure>().settings.IsEnabledAndSupported(context);
            bool lightMeter = debugLayer.lightMeter.IsRequestedAndSupported(context);
            return autoExpo || lightMeter;
        }
    }
}<|MERGE_RESOLUTION|>--- conflicted
+++ resolved
@@ -435,18 +435,7 @@
                 int srcTarget = -1;
                 int dstTarget = -1;
 
-<<<<<<< HEAD
                 UpdateSrcDstForOpaqueOnly(ref srcTarget, ref dstTarget, context, cameraTarget, opaqueOnlyEffects + 1); // + 1 for blit
-=======
-                // We need to use the internal Blit method to copy the camera target or it'll fail
-                // on tiled GPU as it won't be able to resolve
-                int tempTarget0 = m_TargetPool.Get();
-                context.GetScreenSpaceTemporaryRT(cmd, tempTarget0, 0, sourceFormat);
-                cmd.BuiltinBlit(cameraTarget, BuiltinRenderTextureType.CurrentActive);
-                context.source = tempTarget0;
-
-                int tempTarget1 = -1;
->>>>>>> 933d87e0
 
                 if (RequiresInitialBlit(m_Camera, context) || opaqueOnlyEffects == 1)
                 {
@@ -481,7 +470,7 @@
             {
                 tempRt = m_TargetPool.Get();
                 context.GetScreenSpaceTemporaryRT(m_LegacyCmdBuffer, tempRt, 0, sourceFormat, RenderTextureReadWrite.sRGB);
-                m_LegacyCmdBuffer.Blit(cameraTarget, tempRt, RuntimeUtilities.copyStdMaterial, stopNaNPropagation ? 1 : 0);
+            m_LegacyCmdBuffer.BuiltinBlit(cameraTarget, tempRt, RuntimeUtilities.copyStdMaterial, stopNaNPropagation ? 1 : 0);
                 if (!m_NaNKilled)
                     m_NaNKilled = stopNaNPropagation;
 
@@ -492,7 +481,6 @@
                 context.source = cameraTarget;
             }
 
-<<<<<<< HEAD
             m_RequireFinalBlit = RequiresFinalBlit(m_Camera);
             if (m_RequireFinalBlit)
             {
@@ -503,16 +491,6 @@
                 context.flip = true;
                 context.destination = Display.main.colorBuffer;
             }
-=======
-            // Post-transparency stack
-            // Same as before, first blit needs to use the builtin Blit command to properly handle
-            // tiled GPUs
-            int tempRt = m_TargetPool.Get();
-            context.GetScreenSpaceTemporaryRT(m_LegacyCmdBuffer, tempRt, 0, sourceFormat, RenderTextureReadWrite.sRGB);
-            m_LegacyCmdBuffer.BuiltinBlit(cameraTarget, tempRt, RuntimeUtilities.copyStdMaterial, stopNaNPropagation ? 1 : 0);
-            if (!m_NaNKilled)
-                m_NaNKilled = stopNaNPropagation;
->>>>>>> 933d87e0
 
             context.command = m_LegacyCmdBuffer;
 
