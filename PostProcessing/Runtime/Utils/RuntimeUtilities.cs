using System;
using System.Collections.Generic;
using System.Linq;
using System.Linq.Expressions;
using System.Reflection;
using System.Text;
using UnityEngine.Assertions;

#if UNITY_EDITOR
using UnityEditor;
#endif

namespace UnityEngine.Rendering.PostProcessing
{
    using SceneManagement;
    using UnityObject = UnityEngine.Object;
    using LoadAction = RenderBufferLoadAction;
    using StoreAction = RenderBufferStoreAction;

    /// <summary>
    /// A set of runtime utilities used by the post-processing stack.
    /// </summary>
    public static class RuntimeUtilities
    {
        #region Textures

        static Texture2D m_WhiteTexture;

        /// <summary>
        /// A 1x1 white texture.
        /// </summary>
        /// <remarks>
        /// This texture is only created once and recycled afterward. You shouldn't modify it.
        /// </remarks>
        public static Texture2D whiteTexture
        {
            get
            {
                if (m_WhiteTexture == null)
                {
                    m_WhiteTexture = new Texture2D(1, 1, TextureFormat.ARGB32, false) { name = "White Texture" };
                    m_WhiteTexture.SetPixel(0, 0, Color.white);
                    m_WhiteTexture.Apply();
                }

                return m_WhiteTexture;
            }
        }

        static Texture3D m_WhiteTexture3D;

        /// <summary>
        /// A 1x1x1 white texture.
        /// </summary>
        /// <remarks>
        /// This texture is only created once and recycled afterward. You shouldn't modify it.
        /// </remarks>
        public static Texture3D whiteTexture3D
        {
            get
            {
                if (m_WhiteTexture3D == null)
                {
                    m_WhiteTexture3D = new Texture3D(1, 1, 1, TextureFormat.ARGB32, false) { name = "White Texture 3D" };
                    m_WhiteTexture3D.SetPixels(new Color[] { Color.white });
                    m_WhiteTexture3D.Apply();
                }

                return m_WhiteTexture3D;
            }
        }

        static Texture2D m_BlackTexture;

        /// <summary>
        /// A 1x1 black texture.
        /// </summary>
        /// <remarks>
        /// This texture is only created once and recycled afterward. You shouldn't modify it.
        /// </remarks>
        public static Texture2D blackTexture
        {
            get
            {
                if (m_BlackTexture == null)
                {
                    m_BlackTexture = new Texture2D(1, 1, TextureFormat.ARGB32, false) { name = "Black Texture" };
                    m_BlackTexture.SetPixel(0, 0, Color.black);
                    m_BlackTexture.Apply();
                }

                return m_BlackTexture;
            }
        }

        static Texture3D m_BlackTexture3D;

        /// <summary>
        /// A 1x1x1 black texture.
        /// </summary>
        /// <remarks>
        /// This texture is only created once and recycled afterward. You shouldn't modify it.
        /// </remarks>
        public static Texture3D blackTexture3D
        {
            get
            {
                if (m_BlackTexture3D == null)
                {
                    m_BlackTexture3D = new Texture3D(1, 1, 1, TextureFormat.ARGB32, false) { name = "Black Texture 3D" };
                    m_BlackTexture3D.SetPixels(new Color[] { Color.black });
                    m_BlackTexture3D.Apply();
                }

                return m_BlackTexture3D;
            }
        }

        static Texture2D m_TransparentTexture;

        /// <summary>
        /// A 1x1 transparent texture.
        /// </summary>
        /// <remarks>
        /// This texture is only created once and recycled afterward. You shouldn't modify it.
        /// </remarks>
        public static Texture2D transparentTexture
        {
            get
            {
                if (m_TransparentTexture == null)
                {
                    m_TransparentTexture = new Texture2D(1, 1, TextureFormat.ARGB32, false) { name = "Transparent Texture" };
                    m_TransparentTexture.SetPixel(0, 0, Color.clear);
                    m_TransparentTexture.Apply();
                }

                return m_TransparentTexture;
            }
        }

        static Texture3D m_TransparentTexture3D;

        /// <summary>
        /// A 1x1x1 transparent texture.
        /// </summary>
        /// <remarks>
        /// This texture is only created once and recycled afterward. You shouldn't modify it.
        /// </remarks>
        public static Texture3D transparentTexture3D
        {
            get
            {
                if (m_TransparentTexture3D == null)
                {
                    m_TransparentTexture3D = new Texture3D(1, 1, 1, TextureFormat.ARGB32, false) { name = "Transparent Texture 3D" };
                    m_TransparentTexture3D.SetPixels(new Color[] { Color.clear });
                    m_TransparentTexture3D.Apply();
                }

                return m_TransparentTexture3D;
            }
        }

        static Dictionary<int, Texture2D> m_LutStrips = new Dictionary<int, Texture2D>();

        /// <summary>
        /// Gets a 2D lookup table for color grading use. Its size will be <c>width = height * height</c>.
        /// </summary>
        /// <param name="size">The height of the lookup table</param>
        /// <returns>A 2D lookup table</returns>
        /// <remarks>
        /// Lookup tables are recycled and only created once per size. You shouldn't modify them.
        /// </remarks>
        public static Texture2D GetLutStrip(int size)
        {
            Texture2D texture;
            if (!m_LutStrips.TryGetValue(size, out texture))
            {
                int width = size * size;
                int height = size;
                var pixels = new Color[width * height];
                float inv = 1f / (size - 1f);

                for (int z = 0; z < size; z++)
                {
                    var offset = z * size;
                    var b = z * inv;

                    for (int y = 0; y < size; y++)
                    {
                        var g = y * inv;

                        for (int x = 0; x < size; x++)
                        {
                            var r = x * inv;
                            pixels[y * width + offset + x] = new Color(r, g, b);
                        }
                    }
                }

                var format = TextureFormat.RGBAHalf;
                if (!format.IsSupported())
                    format = TextureFormat.ARGB32;

                texture = new Texture2D(size * size, size, format, false, true)
                {
                    name = "Strip Lut" + size,
                    hideFlags = HideFlags.DontSave,
                    filterMode = FilterMode.Bilinear,
                    wrapMode = TextureWrapMode.Clamp,
                    anisoLevel = 0
                };
                texture.SetPixels(pixels);
                texture.Apply();
                m_LutStrips.Add(size, texture);
            }

            return texture;
        }

        #endregion

        #region Rendering

        static PostProcessResources s_Resources;
        static Mesh s_FullscreenTriangle;

        /// <summary>
        /// A fullscreen triangle mesh.
        /// </summary>
        public static Mesh fullscreenTriangle
        {
            get
            {
                if (s_FullscreenTriangle != null)
                    return s_FullscreenTriangle;

                s_FullscreenTriangle = new Mesh { name = "Fullscreen Triangle" };

                // Because we have to support older platforms (GLES2/3, DX9 etc) we can't do all of
                // this directly in the vertex shader using vertex ids :(
                s_FullscreenTriangle.SetVertices(new List<Vector3>
                {
                    new Vector3(-1f, -1f, 0f),
                    new Vector3(-1f,  3f, 0f),
                    new Vector3( 3f, -1f, 0f)
                });
                s_FullscreenTriangle.SetIndices(new [] { 0, 1, 2 }, MeshTopology.Triangles, 0, false);
                s_FullscreenTriangle.UploadMeshData(false);

                return s_FullscreenTriangle;
            }
        }

        static Mesh currentActiveMesh;
        public static Mesh CurrentActiveMesh
        {
            get
            {
                if (currentActiveMesh == null)
                    currentActiveMesh = fullscreenTriangle;
                return currentActiveMesh;
            }
            set
            {
                currentActiveMesh = value;
            }
        }

        static Material s_CopyStdMaterial;

        /// <summary>
        /// A simple copy material to use with the builtin pipelines.
        /// </summary>
        public static Material copyStdMaterial
        {
            get
            {
                if (s_CopyStdMaterial != null)
                    return s_CopyStdMaterial;

                Assert.IsNotNull(s_Resources);
                var shader = s_Resources.shaders.copyStd;
                s_CopyStdMaterial = new Material(shader)
                {
                    name = "PostProcess - CopyStd",
                    hideFlags = HideFlags.HideAndDontSave
                };

                return s_CopyStdMaterial;
            }
        }

        static Material s_CopyStdFromDoubleWideMaterial;

        /// <summary>
        /// A double-wide copy material to use with VR and the builtin pipelines.
        /// </summary>
        public static Material copyStdFromDoubleWideMaterial
        {
            get
            {
                if (s_CopyStdFromDoubleWideMaterial != null)
                    return s_CopyStdFromDoubleWideMaterial;

                Assert.IsNotNull(s_Resources);
                var shader = s_Resources.shaders.copyStdFromDoubleWide;
                s_CopyStdFromDoubleWideMaterial = new Material(shader)
                {
                    name = "PostProcess - CopyStdFromDoubleWide",
                    hideFlags = HideFlags.HideAndDontSave
                };

                return s_CopyStdFromDoubleWideMaterial;
            }
        }

        static Material s_CopyMaterial;

        /// <summary>
        /// A simple copy material independent from the rendering pipeline.
        /// </summary>
        public static Material copyMaterial
        {
            get
            {
                if (s_CopyMaterial != null)
                    return s_CopyMaterial;

                Assert.IsNotNull(s_Resources);
                var shader = s_Resources.shaders.copy;
                s_CopyMaterial = new Material(shader)
                {
                    name = "PostProcess - Copy",
                    hideFlags = HideFlags.HideAndDontSave
                };

                return s_CopyMaterial;
            }
        }

        static Material s_CopyFromTexArrayMaterial;

        /// <summary>
        /// A copy material with a texture array slice as a source for the builtin pipelines.
        /// </summary>
        public static Material copyFromTexArrayMaterial
        {
            get
            {
                if (s_CopyFromTexArrayMaterial != null)
                    return s_CopyFromTexArrayMaterial;

                Assert.IsNotNull(s_Resources);
                var shader = s_Resources.shaders.copyStdFromTexArray;
                s_CopyFromTexArrayMaterial = new Material(shader)
                {
                    name = "PostProcess - CopyFromTexArray",
                    hideFlags = HideFlags.HideAndDontSave
                };

                return s_CopyFromTexArrayMaterial;
            }
        }

        static PropertySheet s_CopySheet;

        /// <summary>
        /// A pre-configured <see cref="PropertySheet"/> for <see cref="copyMaterial"/>.
        /// </summary>
        public static PropertySheet copySheet
        {
            get
            {
                if (s_CopySheet == null)
                    s_CopySheet = new PropertySheet(copyMaterial);

                return s_CopySheet;
            }
        }

        static PropertySheet s_CopyFromTexArraySheet;

        /// <summary>
        /// A pre-configured <see cref="PropertySheet"/> for <see cref="copyFromTexArrayMaterial"/>.
        /// </summary>
        public static PropertySheet copyFromTexArraySheet
        {
            get
            {
                if (s_CopyFromTexArraySheet == null)
                    s_CopyFromTexArraySheet = new PropertySheet(copyFromTexArrayMaterial);

                return s_CopyFromTexArraySheet;
            }
        }

        public static void UpdateResources(PostProcessResources resources)
        {
			if (s_Resources != null)
				return;

            Destroy(s_CopyMaterial);
            Destroy(s_CopyStdMaterial);
            Destroy(s_CopyFromTexArrayMaterial);
            Destroy(s_CopyStdFromDoubleWideMaterial);

            s_CopyMaterial = null;
            s_CopyStdMaterial = null;
            s_CopyFromTexArrayMaterial = null;
            s_CopyStdFromDoubleWideMaterial = null;

            s_CopySheet = null;
            s_CopyFromTexArraySheet = null;

            s_Resources = resources;
        }

        /// <summary>
        /// Sets the current render target using specified <see cref="RenderBufferLoadAction"/>.
        /// </summary>
        /// <param name="cmd">The command buffer to set the render target on</param>
        /// <param name="rt">The render target to set</param>
        /// <param name="loadAction">The load action</param>
        /// <param name="storeAction">The store action</param>
        /// <remarks>
        /// <see cref="RenderBufferLoadAction"/> are only used on Unity 2018.2 or newer.
        /// </remarks>
        public static void SetRenderTargetWithLoadStoreAction(this CommandBuffer cmd, RenderTargetIdentifier rt, RenderBufferLoadAction loadAction, RenderBufferStoreAction storeAction)
        {
            #if UNITY_2018_2_OR_NEWER
            cmd.SetRenderTarget(rt, loadAction, storeAction);
            #else
            cmd.SetRenderTarget(rt);
            #endif
        }

        /// <summary>
        /// Sets the current render target and its depth using specified <see cref="RenderBufferLoadAction"/>.
        /// </summary>
        /// <param name="cmd">The command buffer to set the render target on</param>
        /// <param name="color">The render target to set as color</param>
        /// <param name="colorLoadAction">The load action for the color render target</param>
        /// <param name="colorStoreAction">The store action for the color render target</param>
        /// <param name="depth">The render target to set as depth</param>
        /// <param name="depthLoadAction">The load action for the depth render target</param>
        /// <param name="depthStoreAction">The store action for the depth render target</param>
        public static void SetRenderTargetWithLoadStoreAction(this CommandBuffer cmd,
            RenderTargetIdentifier color, RenderBufferLoadAction colorLoadAction, RenderBufferStoreAction colorStoreAction,
            RenderTargetIdentifier depth, RenderBufferLoadAction depthLoadAction, RenderBufferStoreAction depthStoreAction)
        {
            #if UNITY_2018_2_OR_NEWER
            cmd.SetRenderTarget(color, colorLoadAction, colorStoreAction, depth, depthLoadAction, depthStoreAction);
            #else
            cmd.SetRenderTarget(color, depth);
            #endif
        }

        /// <summary>
        /// Does a copy of source to destination using a fullscreen triangle.
        /// </summary>
        /// <param name="cmd">The command buffer to use</param>
        /// <param name="source">The source render target</param>
        /// <param name="destination">The destination render target</param>
        /// <param name="clear">Should the destination target be cleared?</param>
        /// <param name="viewport">An optional viewport to consider for the blit</param>
        public static void BlitFullscreenTriangle(this CommandBuffer cmd, RenderTargetIdentifier source, RenderTargetIdentifier destination, bool clear = false, Rect? viewport = null)
        {
            cmd.SetGlobalTexture(ShaderIDs.MainTex, source);
            cmd.SetRenderTargetWithLoadStoreAction(destination, viewport == null ? LoadAction.DontCare : LoadAction.Load, StoreAction.Store);

            if (viewport != null)
                cmd.SetViewport(viewport.Value);

            if (clear)
                cmd.ClearRenderTarget(true, true, Color.clear);

            cmd.DrawMesh(CurrentActiveMesh, Matrix4x4.identity, copyMaterial, 0, 0);
        }

        /// <summary>
        /// Blits a fullscreen triangle using a given material.
        /// </summary>
        /// <param name="cmd">The command buffer to use</param>
        /// <param name="source">The source render target</param>
        /// <param name="destination">The destination render target</param>
        /// <param name="propertySheet">The property sheet to use</param>
        /// <param name="pass">The pass from the material to use</param>
        /// <param name="loadAction">The load action for this blit</param>
        /// <param name="viewport">An optional viewport to consider for the blit</param>
        public static void BlitFullscreenTriangle(this CommandBuffer cmd, RenderTargetIdentifier source, RenderTargetIdentifier destination, PropertySheet propertySheet, int pass, RenderBufferLoadAction loadAction, Rect? viewport = null)
        {
            cmd.SetGlobalTexture(ShaderIDs.MainTex, source);
            #if UNITY_2018_2_OR_NEWER
            bool clear = (loadAction == LoadAction.Clear);
            if(clear)
                loadAction = LoadAction.DontCare;
            #else
            bool clear = false;
            #endif
            cmd.SetRenderTargetWithLoadStoreAction(destination, viewport == null ? loadAction : LoadAction.Load, StoreAction.Store);

            if (viewport != null)
                cmd.SetViewport(viewport.Value);

            if (clear)
                cmd.ClearRenderTarget(true, true, Color.clear);

            cmd.DrawMesh(CurrentActiveMesh, Matrix4x4.identity, propertySheet.material, 0, pass, propertySheet.properties);
        }

        /// <summary>
        /// Blits a fullscreen triangle using a given material.
        /// </summary>
        /// <param name="cmd">The command buffer to use</param>
        /// <param name="source">The source render target</param>
        /// <param name="destination">The destination render target</param>
        /// <param name="propertySheet">The property sheet to use</param>
        /// <param name="pass">The pass from the material to use</param>
        /// <param name="clear">Should the destination target be cleared?</param>
        /// <param name="viewport">An optional viewport to consider for the blit</param>
        public static void BlitFullscreenTriangle(this CommandBuffer cmd, RenderTargetIdentifier source, RenderTargetIdentifier destination, PropertySheet propertySheet, int pass, bool clear = false, Rect? viewport = null)
        {
            #if UNITY_2018_2_OR_NEWER
            cmd.BlitFullscreenTriangle(source, destination, propertySheet, pass, clear ? LoadAction.Clear : LoadAction.DontCare, viewport);
            #else
            cmd.SetGlobalTexture(ShaderIDs.MainTex, source);
            cmd.SetRenderTargetWithLoadStoreAction(destination, viewport == null ? LoadAction.DontCare : LoadAction.Load, StoreAction.Store);

            if (viewport != null)
                cmd.SetViewport(viewport.Value);

            if (clear)
                cmd.ClearRenderTarget(true, true, Color.clear);

            cmd.DrawMesh(currentActiveMesh, Matrix4x4.identity, propertySheet.material, 0, pass, propertySheet.properties);
            #endif
        }

        /// <summary>
        /// Blits a fullscreen triangle from a double-wide source.
        /// </summary>
        /// <param name="cmd">The command buffer to use</param>
        /// <param name="source">The source render target</param>
        /// <param name="destination">The destination render target</param>
        /// <param name="material">The material to use for the blit</param>
        /// <param name="pass">The pass from the material to use</param>
        /// <param name="eye">The target eye</param>
        public static void BlitFullscreenTriangleFromDoubleWide(this CommandBuffer cmd, RenderTargetIdentifier source, RenderTargetIdentifier destination, Material material, int pass, int eye)
        {
            Vector4 uvScaleOffset = new Vector4(0.5f, 1.0f, 0, 0);

            if (eye == 1)
                uvScaleOffset.z = 0.5f;
            cmd.SetGlobalVector(ShaderIDs.UVScaleOffset, uvScaleOffset);
            cmd.BuiltinBlit(source, destination, material, pass);
        }

        /// <summary>
        /// Blits a fullscreen triangle to a double-wide destination.
        /// </summary>
        /// <param name="cmd">The command buffer to use</param>
        /// <param name="source">The source render target</param>
        /// <param name="destination">The destination render target</param>
        /// <param name="propertySheet">The property sheet to use</param>
        /// <param name="pass">The pass from the material to use</param>
        /// <param name="eye">The target eye</param>
        public static void BlitFullscreenTriangleToDoubleWide(this CommandBuffer cmd, RenderTargetIdentifier source, RenderTargetIdentifier destination, PropertySheet propertySheet, int pass, int eye)
        {
            Vector4 posScaleOffset = new Vector4(0.5f, 1.0f, -0.5f, 0);

            if (eye == 1)
                posScaleOffset.z = 0.5f;
            propertySheet.EnableKeyword("STEREO_DOUBLEWIDE_TARGET");
            propertySheet.properties.SetVector(ShaderIDs.PosScaleOffset, posScaleOffset);
            cmd.BlitFullscreenTriangle(source, destination, propertySheet, 0);
        }

        /// <summary>
        /// Blits a fullscreen triangle using a given material.
        /// </summary>
        /// <param name="cmd">The command buffer to use</param>
        /// <param name="source">The source texture array</param>
        /// <param name="destination">The destination render target</param>
        /// <param name="propertySheet">The property sheet to use</param>
        /// <param name="pass">The pass from the material to use</param>
        /// <param name="clear">Should the destination target be cleared?</param>
        /// <param name="depthSlice">The slice to use for the texture array</param>
        public static void BlitFullscreenTriangleFromTexArray(this CommandBuffer cmd, RenderTargetIdentifier source, RenderTargetIdentifier destination, PropertySheet propertySheet, int pass, bool clear = false, int depthSlice = -1)
        {
            cmd.SetGlobalTexture(ShaderIDs.MainTex, source);
            cmd.SetGlobalFloat(ShaderIDs.DepthSlice, depthSlice);
            cmd.SetRenderTargetWithLoadStoreAction(destination, RenderBufferLoadAction.DontCare, RenderBufferStoreAction.Store);

            if (clear)
                cmd.ClearRenderTarget(true, true, Color.clear);

            cmd.DrawMesh(CurrentActiveMesh, Matrix4x4.identity, propertySheet.material, 0, pass, propertySheet.properties);
        }

        /// <summary>
        /// Blits a fullscreen triangle using a given material.
        /// </summary>
        /// <param name="cmd">The command buffer to use</param>
        /// <param name="source">The source render target</param>
        /// <param name="destination">The destination render target</param>
        /// <param name="propertySheet">The property sheet to use</param>
        /// <param name="pass">The pass from the material to use</param>
        /// <param name="clear">Should the destination target be cleared?</param>
        /// <param name="depthSlice">The array slice to consider as a source</param>
        public static void BlitFullscreenTriangleToTexArray(this CommandBuffer cmd, RenderTargetIdentifier source, RenderTargetIdentifier destination, PropertySheet propertySheet, int pass, bool clear = false, int depthSlice = -1)
        {
            cmd.SetGlobalTexture(ShaderIDs.MainTex, source);
            cmd.SetGlobalFloat(ShaderIDs.DepthSlice, depthSlice);
            cmd.SetRenderTarget(destination, 0, CubemapFace.Unknown, -1);

            if (clear)
                cmd.ClearRenderTarget(true, true, Color.clear);

            cmd.DrawMesh(CurrentActiveMesh, Matrix4x4.identity, propertySheet.material, 0, pass, propertySheet.properties);
        }

        /// <summary>
        /// Blits a fullscreen triangle using a given material.
        /// </summary>
        /// <param name="cmd">The command buffer to use</param>
        /// <param name="source">The source render target</param>
        /// <param name="destination">The destination render target</param>
        /// <param name="depth">The depth render target</param>
        /// <param name="propertySheet">The property sheet to use</param>
        /// <param name="pass">The pass from the material to use</param>
        /// <param name="clear">Should the destination target be cleared?</param>
        /// <param name="viewport">An optional viewport to consider for the blit</param>
        public static void BlitFullscreenTriangle(this CommandBuffer cmd, RenderTargetIdentifier source, RenderTargetIdentifier destination, RenderTargetIdentifier depth, PropertySheet propertySheet, int pass, bool clear = false, Rect? viewport = null)
        {
            cmd.SetGlobalTexture(ShaderIDs.MainTex, source);

            LoadAction loadAction = viewport == null ? LoadAction.DontCare : LoadAction.Load;
            if (clear)
            {
                cmd.SetRenderTargetWithLoadStoreAction(destination, loadAction, StoreAction.Store, depth, loadAction, StoreAction.Store);
                cmd.ClearRenderTarget(true, true, Color.clear);
            }
            else
            {
                cmd.SetRenderTargetWithLoadStoreAction(destination, loadAction, StoreAction.Store, depth, LoadAction.Load, StoreAction.Store);
            }

            if (viewport != null)
                cmd.SetViewport(viewport.Value);

            cmd.DrawMesh(CurrentActiveMesh, Matrix4x4.identity, propertySheet.material, 0, pass, propertySheet.properties);
        }

        /// <summary>
        /// Blits a fullscreen triangle using a given material.
        /// </summary>
        /// <param name="cmd">The command buffer to use</param>
        /// <param name="source">The source render target</param>
        /// <param name="destinations">An array of destinations render targets</param>
        /// <param name="depth">The depth render target</param>
        /// <param name="propertySheet">The property sheet to use</param>
        /// <param name="pass">The pass from the material to use</param>
        /// <param name="clear">Should the destination target be cleared?</param>
        /// <param name="viewport">An optional viewport to consider for the blit</param>
        public static void BlitFullscreenTriangle(this CommandBuffer cmd, RenderTargetIdentifier source, RenderTargetIdentifier[] destinations, RenderTargetIdentifier depth, PropertySheet propertySheet, int pass, bool clear = false, Rect? viewport = null)
        {
            cmd.SetGlobalTexture(ShaderIDs.MainTex, source);
            cmd.SetRenderTarget(destinations, depth);

            if (viewport != null)
                cmd.SetViewport(viewport.Value);

            if (clear)
                cmd.ClearRenderTarget(true, true, Color.clear);

            cmd.DrawMesh(CurrentActiveMesh, Matrix4x4.identity, propertySheet.material, 0, pass, propertySheet.properties);
        }

		public static void BlitFullscreenTriangle(this CommandBuffer cmd, RenderTargetIdentifier source, RenderTargetIdentifier destination, Material material, int pass = 0)
		{
			cmd.SetGlobalTexture(ShaderIDs.MainTex, source);
			cmd.SetRenderTarget(destination);

			cmd.DrawMesh(CurrentActiveMesh, Matrix4x4.identity, material, 0, pass);
		}

		static CommandBuffer customBlitCmd = new CommandBuffer() { name = "Custom blit (Runtime Utilities)" };

		public static void BlitFullscreenTriangle(Texture source, RenderTexture destination, Material material, int pass)
        {
			customBlitCmd.Clear();
			material.SetTexture(ShaderIDs.MainTex, source);
			Graphics.SetRenderTarget(destination);
			customBlitCmd.DrawMesh(CurrentActiveMesh, Matrix4x4.identity, material, 0, pass);
			Graphics.ExecuteCommandBuffer(customBlitCmd);
		}

		public static void BlitFullscreenTriangle(Texture source, RenderTexture destination)
		{
			customBlitCmd.Clear();
			copyStdMaterial.SetTexture(ShaderIDs.MainTex, source);
			Graphics.SetRenderTarget(destination);
			customBlitCmd.DrawMesh(CurrentActiveMesh, Matrix4x4.identity, copyStdMaterial, 0, 2);
			Graphics.ExecuteCommandBuffer(customBlitCmd);
		}

		public static void BuiltinBlit(this CommandBuffer cmd, Rendering.RenderTargetIdentifier source, Rendering.RenderTargetIdentifier destination)
        {
            #if UNITY_2018_2_OR_NEWER
            cmd.SetRenderTarget(destination, RenderBufferLoadAction.DontCare, RenderBufferStoreAction.Store);
            destination = BuiltinRenderTextureType.CurrentActive;
            #endif
            cmd.Blit(source, destination);
        }

        /// <summary>
        /// Blits a fullscreen quad using the builtin blit command and a given material.
        /// </summary>
        /// <param name="cmd">The command buffer to use</param>
        /// <param name="source">The source render target</param>
        /// <param name="destination">The destination render target</param>
        /// <param name="mat">The material to use for the blit</param>
        /// <param name="pass">The pass from the material to use</param>
        public static void BuiltinBlit(this CommandBuffer cmd, Rendering.RenderTargetIdentifier source, RenderTargetIdentifier destination, Material mat, int pass = 0)
        {
            #if UNITY_2018_2_OR_NEWER
            cmd.SetRenderTarget(destination, RenderBufferLoadAction.DontCare, RenderBufferStoreAction.Store);
            destination = BuiltinRenderTextureType.CurrentActive;
            #endif
            cmd.Blit(source, destination, mat, pass);
        }

        // Fast basic copy texture if available, falls back to blit copy if not
        // Assumes that both textures have the exact same type and format
        /// <summary>
        /// Copies the content of a texture into the other. Both textures must have the same size
        /// and format or this method will fail.
        /// </summary>
        /// <param name="cmd">The command buffer to use</param>
        /// <param name="source">The source render target</param>
        /// <param name="destination">The destination render target</param>
        /// <remarks>
        /// If the CopyTexture command isn't supported on the target platform it will revert to a
        /// fullscreen blit command instead.
        /// </remarks>
        public static void CopyTexture(CommandBuffer cmd, RenderTargetIdentifier source, RenderTargetIdentifier destination)
        {
            if (SystemInfo.copyTextureSupport > CopyTextureSupport.None)
            {
                cmd.CopyTexture(source, destination);
                return;
            }

            cmd.BlitFullscreenTriangle(source, destination);
        }

        // TODO: Generalize the GetTemporaryRT and Blit commands in order to support
        // RT Arrays for Stereo Instancing/MultiView

        #endregion

        #region Unity specifics & misc methods

        /// <summary>
        /// Returns <c>true</c> if a scriptable render pipeline is currently in use, <c>false</c>
        /// otherwise.
        /// </summary>
        public static bool scriptableRenderPipelineActive
        {
            get { return GraphicsSettings.renderPipelineAsset != null; } // 5.6+ only
        }

        /// <summary>
        /// Returns <c>true</c> if deferred shading is supported on the target platform,
        /// <c>false</c> otherwise.
        /// </summary>
        public static bool supportsDeferredShading
        {
            get { return scriptableRenderPipelineActive || GraphicsSettings.GetShaderMode(BuiltinShaderType.DeferredShading) != BuiltinShaderMode.Disabled; }
        }

        /// <summary>
        /// Returns <c>true</c> if <see cref="DepthTextureMode.DepthNormals"/> is supported on the
        /// target platform, <c>false</c> otherwise.
        /// </summary>
        public static bool supportsDepthNormals
        {
            get { return scriptableRenderPipelineActive || GraphicsSettings.GetShaderMode(BuiltinShaderType.DepthNormals) != BuiltinShaderMode.Disabled; }
        }

#if UNITY_EDITOR
        /// <summary>
        /// Returns <c>true</c> if single-pass stereo rendering is selected, <c>false</c> otherwise.
        /// </summary>
        /// <remarks>
        /// This property only works in the editor.
        /// </remarks>
        public static bool isSinglePassStereoSelected
        {
            get
            {
#if ENABLE_VR && !UNITY_2020_1_OR_NEWER
                return UnityEditorInternal.VR.VREditor.GetVREnabledOnTargetGroup(BuildPipeline.GetBuildTargetGroup(EditorUserBuildSettings.activeBuildTarget))
                    && PlayerSettings.stereoRenderingPath == UnityEditor.StereoRenderingPath.SinglePass;
#else
                return false;
#endif
            }
        }
#endif

        /// <summary>
        /// Returns <c>true</c> if single-pass stereo rendering is active, <c>false</c> otherwise.
        /// </summary>
        /// <remarks>
        /// This property only works in the editor.
        /// </remarks>
        // TODO: Check for SPSR support at runtime
        public static bool isSinglePassStereoEnabled
        {
            get
            {
#if UNITY_EDITOR
                return isSinglePassStereoSelected && Application.isPlaying;
#elif !ENABLE_VR
                return false;
#else
                return UnityEngine.XR.XRSettings.eyeTextureDesc.vrUsage == VRTextureUsage.TwoEyes;
#endif
            }
        }

        /// <summary>
        /// Returns <c>true</c> if VR is enabled, <c>false</c> otherwise.
        /// </summary>
        public static bool isVREnabled
        {
            get
            {
<<<<<<< HEAD
				return UnityEngine.XR.XRSettings.enabled;
			}
		}
=======
#if ENABLE_VR && UNITY_EDITOR && !UNITY_2020_1_OR_NEWER
                return UnityEditorInternal.VR.VREditor.GetVREnabledOnTargetGroup(BuildPipeline.GetBuildTargetGroup(EditorUserBuildSettings.activeBuildTarget));
#elif UNITY_XBOXONE || !ENABLE_VR
                return false;
#else
                return UnityEngine.XR.XRSettings.enabled;
#endif
            }
        }
>>>>>>> a684f94e

        /// <summary>
        /// Returns <c>true</c> if the target platform is Android and the selected API is OpenGL,
        /// <c>false</c> otherwise.
        /// </summary>
        public static bool isAndroidOpenGL
        {
            get { return Application.platform == RuntimePlatform.Android && SystemInfo.graphicsDeviceType != GraphicsDeviceType.Vulkan; }
        }

        /// <summary>
        /// Gets the default HDR render texture format for the current target platform.
        /// </summary>
        public static RenderTextureFormat defaultHDRRenderTextureFormat
        {
            get
            {
#if UNITY_ANDROID || UNITY_IPHONE || UNITY_TVOS || UNITY_SWITCH || UNITY_EDITOR
                RenderTextureFormat format = RenderTextureFormat.RGB111110Float;
#if UNITY_EDITOR
                var target = EditorUserBuildSettings.activeBuildTarget;
                if (target != BuildTarget.Android && target != BuildTarget.iOS && target != BuildTarget.tvOS && target != BuildTarget.Switch)
                    return RenderTextureFormat.DefaultHDR;
#endif // UNITY_EDITOR
                if (format.IsSupported())
                    return format;
#endif // UNITY_ANDROID || UNITY_IPHONE || UNITY_TVOS || UNITY_SWITCH || UNITY_EDITOR
                return RenderTextureFormat.DefaultHDR;
            }
        }

        /// <summary>
        /// Checks if a given render texture format is a floating-point format.
        /// </summary>
        /// <param name="format">The format to test</param>
        /// <returns><c>true</c> if the format is floating-point, <c>false</c> otherwise</returns>
        public static bool isFloatingPointFormat(RenderTextureFormat format)
        {
            return format == RenderTextureFormat.DefaultHDR || format == RenderTextureFormat.ARGBHalf || format == RenderTextureFormat.ARGBFloat ||
                   format == RenderTextureFormat.RGFloat || format == RenderTextureFormat.RGHalf ||
                   format == RenderTextureFormat.RFloat || format == RenderTextureFormat.RHalf ||
                   format == RenderTextureFormat.RGB111110Float;
        }

        /// <summary>
        /// Properly destroys a given Unity object.
        /// </summary>
        /// <param name="obj">The object to destroy</param>
        public static void Destroy(UnityObject obj)
        {
            if (obj != null)
            {
#if UNITY_EDITOR
                if (Application.isPlaying)
                    UnityObject.Destroy(obj);
                else
                    UnityObject.DestroyImmediate(obj);
#else
                UnityObject.Destroy(obj);
#endif
            }
        }

        /// <summary>
        /// Returns <c>true</c> if the current color space setting is set to <c>Linear</c>,
        /// <c>false</c> otherwise.
        /// </summary>
        public static bool isLinearColorSpace
        {
            get { return QualitySettings.activeColorSpace == ColorSpace.Linear; }
        }

        /// <summary>
        /// Checks if resolved depth is available on the current target platform.
        /// </summary>
        /// <param name="camera">A rendering camera</param>
        /// <returns><c>true</c> if resolved depth is available, <c>false</c> otherwise</returns>
        public static bool IsResolvedDepthAvailable(Camera camera)
        {
            // AFAIK resolved depth is only available on D3D11/12 via BuiltinRenderTextureType.ResolvedDepth
            // TODO: Is there more proper way to determine this? What about SRPs?
            var gtype = SystemInfo.graphicsDeviceType;
            return camera.actualRenderingPath == RenderingPath.DeferredShading &&
                (gtype == GraphicsDeviceType.Direct3D11 || gtype == GraphicsDeviceType.Direct3D12 || gtype == GraphicsDeviceType.XboxOne);
        }

        /// <summary>
        /// Properly destroys a given profile.
        /// </summary>
        /// <param name="profile">The profile to destroy</param>
        /// <param name="destroyEffects">Should we destroy all the embedded settings?</param>
        public static void DestroyProfile(PostProcessProfile profile, bool destroyEffects)
        {
            if (destroyEffects)
            {
                foreach (var effect in profile.settings)
                    Destroy(effect);
            }

            Destroy(profile);
        }

        /// <summary>
        /// Properly destroys a volume.
        /// </summary>
        /// <param name="volume">The volume to destroy</param>
        /// <param name="destroyProfile">Should we destroy the attached profile?</param>
        /// <param name="destroyGameObject">Should we destroy the volume Game Object?</param>
        public static void DestroyVolume(PostProcessVolume volume, bool destroyProfile, bool destroyGameObject = false)
        {
            if (destroyProfile)
                DestroyProfile(volume.profileRef, true);

            var gameObject = volume.gameObject;
            Destroy(volume);

            if (destroyGameObject)
                Destroy(gameObject);
        }

        /// <summary>
        /// Checks if a post-processing layer is active.
        /// </summary>
        /// <param name="layer">The layer to check; can be <c>null</c></param>
        /// <returns><c>true</c> if the layer is enabled, <c>false</c> otherwise</returns>
        public static bool IsPostProcessingActive(PostProcessLayer layer)
        {
            return layer != null
                && layer.enabled;
        }

        /// <summary>
        /// Checks if temporal anti-aliasing is active on a given post-process layer.
        /// </summary>
        /// <param name="layer">The layer to check</param>
        /// <returns><c>true</c> if temporal anti-aliasing is active, <c>false</c> otherwise</returns>
        public static bool IsTemporalAntialiasingActive(PostProcessLayer layer)
        {
            return IsPostProcessingActive(layer)
                && layer.antialiasingMode == PostProcessLayer.Antialiasing.TemporalAntialiasing
                && layer.temporalAntialiasing.IsSupported();
        }

        /// <summary>
        /// Gets all scene objects in the hierarchy, including inactive objects. This method is slow
        /// on large scenes and should be used with extreme caution.
        /// </summary>
        /// <typeparam name="T">The component to look for</typeparam>
        /// <returns>A list of all components of type <c>T</c> in the scene</returns>
        public static IEnumerable<T> GetAllSceneObjects<T>()
            where T : Component
        {
            var queue = new Queue<Transform>();
            var roots = SceneManager.GetActiveScene().GetRootGameObjects();

            foreach (var root in roots)
            {
                queue.Enqueue(root.transform);
                var comp = root.GetComponent<T>();

                if (comp != null)
                    yield return comp;
            }

            while (queue.Count > 0)
            {
                foreach (Transform child in queue.Dequeue())
                {
                    queue.Enqueue(child);
                    var comp = child.GetComponent<T>();

                    if (comp != null)
                        yield return comp;
                }
            }
        }

        /// <summary>
        /// Creates an instance of a class if it's <c>null</c>.
        /// </summary>
        /// <typeparam name="T">The type to create</typeparam>
        /// <param name="obj">A reference to an instance to check and create if needed</param>
        public static void CreateIfNull<T>(ref T obj)
            where T : class, new()
        {
            if (obj == null)
                obj = new T();
        }

        #endregion

        #region Maths

        /// <summary>
        /// Returns the base-2 exponential function of <paramref name="x"/>, which is <c>2</c>
        /// raised to the power <paramref name="x"/>.
        /// </summary>
        /// <param name="x">Value of the exponent</param>
        /// <returns>The base-2 exponential function of <paramref name="x"/></returns>
        public static float Exp2(float x)
        {
            return Mathf.Exp(x * 0.69314718055994530941723212145818f);
        }

        /// <summary>
        /// Gets a jittered perspective projection matrix for a given camera.
        /// </summary>
        /// <param name="camera">The camera to build the projection matrix for</param>
        /// <param name="offset">The jitter offset</param>
        /// <returns>A jittered projection matrix</returns>
        public static Matrix4x4 GetJitteredPerspectiveProjectionMatrix(Camera camera, Vector2 offset)
        {
            float near = camera.nearClipPlane;
            float far = camera.farClipPlane;

            float vertical = Mathf.Tan(0.5f * Mathf.Deg2Rad * camera.fieldOfView) * near;
            float horizontal = vertical * camera.aspect;

            offset.x *= horizontal / (0.5f * camera.pixelWidth);
            offset.y *= vertical / (0.5f * camera.pixelHeight);

            var matrix = camera.projectionMatrix;

            matrix[0, 2] += offset.x / horizontal;
            matrix[1, 2] += offset.y / vertical;

            return matrix;
        }

        /// <summary>
        /// Gets a jittered orthographic projection matrix for a given camera.
        /// </summary>
        /// <param name="camera">The camera to build the orthographic matrix for</param>
        /// <param name="offset">The jitter offset</param>
        /// <returns>A jittered projection matrix</returns>
        public static Matrix4x4 GetJitteredOrthographicProjectionMatrix(Camera camera, Vector2 offset)
        {
            float vertical = camera.orthographicSize;
            float horizontal = vertical * camera.aspect;

            offset.x *= horizontal / (0.5f * camera.pixelWidth);
            offset.y *= vertical / (0.5f * camera.pixelHeight);

            float left = offset.x - horizontal;
            float right = offset.x + horizontal;
            float top = offset.y + vertical;
            float bottom = offset.y - vertical;

            return Matrix4x4.Ortho(left, right, bottom, top, camera.nearClipPlane, camera.farClipPlane);
        }

        /// <summary>
        /// Gets a jittered perspective projection matrix from an original projection matrix.
        /// </summary>
        /// <param name="context">The current render context</param>
        /// <param name="origProj">The original projection matrix</param>
        /// <param name="jitter">The jitter offset</param>
        /// <returns>A jittered projection matrix</returns>
        public static Matrix4x4 GenerateJitteredProjectionMatrixFromOriginal(PostProcessRenderContext context, Matrix4x4 origProj, Vector2 jitter)
        {
            var planes = origProj.decomposeProjection;

            float vertFov = Math.Abs(planes.top) + Math.Abs(planes.bottom);
            float horizFov = Math.Abs(planes.left) + Math.Abs(planes.right);

            var planeJitter = new Vector2(jitter.x * horizFov / context.screenWidth,
                                          jitter.y * vertFov / context.screenHeight);

            planes.left += planeJitter.x;
            planes.right += planeJitter.x;
            planes.top += planeJitter.y;
            planes.bottom += planeJitter.y;

            var jitteredMatrix = Matrix4x4.Frustum(planes);

            return jitteredMatrix;
        }

        #endregion

        #region Reflection

        static IEnumerable<Type> m_AssemblyTypes;

        /// <summary>
        /// Gets all currently available assembly types.
        /// </summary>
        /// <returns>A list of all currently available assembly types</returns>
        /// <remarks>
        /// This method is slow and should be use with extreme caution. We recommend you use
        /// <see cref="GetAllTypesDerivedFrom{T}"/> instead if possible.
        /// </remarks>
        /// <seealso cref="GetAllTypesDerivedFrom{T}"/>
        public static IEnumerable<Type> GetAllAssemblyTypes()
        {
            if (m_AssemblyTypes == null)
            {
                m_AssemblyTypes = AppDomain.CurrentDomain.GetAssemblies()
                    .SelectMany(t =>
                    {
                        // Ugly hack to handle mis-versioned dlls
                        var innerTypes = new Type[0];
                        try
                        {
                            innerTypes = t.GetTypes();
                        }
                        catch { }
                        return innerTypes;
                    });
            }

            return m_AssemblyTypes;
        }

        /// <summary>
        /// Gets all currently available assembly types derived from type <typeparamref name="T"/>.
        /// </summary>
        /// <typeparam name="T">The type to look for</typeparam>
        /// <returns>A list of all currently available assembly types derived from type <typeparamref name="T"/></returns>
        public static IEnumerable<Type> GetAllTypesDerivedFrom<T>()
        {
#if UNITY_EDITOR && UNITY_2019_2_OR_NEWER
            return UnityEditor.TypeCache.GetTypesDerivedFrom<T>();
#else
            return GetAllAssemblyTypes().Where(t => t.IsSubclassOf(typeof(T)));
#endif
        }

        /// <summary>
        /// Helper method to get the first attribute of type <c>T</c> on a given type.
        /// </summary>
        /// <typeparam name="T">The attribute type to look for</typeparam>
        /// <param name="type">The type to explore</param>
        /// <returns>The attribute found</returns>
        public static T GetAttribute<T>(this Type type) where T : Attribute
        {
            Assert.IsTrue(type.IsDefined(typeof(T), false), "Attribute not found");
            return (T)type.GetCustomAttributes(typeof(T), false)[0];
        }

        /// <summary>
        /// Returns all attributes set on a specific member.
        /// </summary>
        /// <typeparam name="TType">The class type where the member is defined</typeparam>
        /// <typeparam name="TValue">The member type</typeparam>
        /// <param name="expr">An expression path to the member</param>
        /// <returns>An array of attributes</returns>
        /// <remarks>
        /// This method doesn't return inherited attributes, only explicit ones.
        /// </remarks>
        public static Attribute[] GetMemberAttributes<TType, TValue>(Expression<Func<TType, TValue>> expr)
        {
            Expression body = expr;

            if (body is LambdaExpression)
                body = ((LambdaExpression)body).Body;

            switch (body.NodeType)
            {
                case ExpressionType.MemberAccess:
                    var fi = (FieldInfo)((MemberExpression)body).Member;
                    return fi.GetCustomAttributes(false).Cast<Attribute>().ToArray();
                default:
                    throw new InvalidOperationException();
            }
        }

        /// <summary>
        /// Returns a string path from an expression. This is mostly used to retrieve serialized
        /// properties without hardcoding the field path as a string and thus allowing proper
        /// refactoring features.
        /// </summary>
        /// <typeparam name="TType">The class type where the member is defined</typeparam>
        /// <typeparam name="TValue">The member type</typeparam>
        /// <param name="expr">An expression path fo the member</param>
        /// <returns>A string representation of the expression path</returns>
        public static string GetFieldPath<TType, TValue>(Expression<Func<TType, TValue>> expr)
        {
            MemberExpression me;
            switch (expr.Body.NodeType)
            {
                case ExpressionType.MemberAccess:
                    me = expr.Body as MemberExpression;
                    break;
                default:
                    throw new InvalidOperationException();
            }

            var members = new List<string>();
            while (me != null)
            {
                members.Add(me.Member.Name);
                me = me.Expression as MemberExpression;
            }

            var sb = new StringBuilder();
            for (int i = members.Count - 1; i >= 0; i--)
            {
                sb.Append(members[i]);
                if (i > 0) sb.Append('.');
            }

            return sb.ToString();
        }

        #endregion
    }
}<|MERGE_RESOLUTION|>--- conflicted
+++ resolved
@@ -839,11 +839,6 @@
         {
             get
             {
-<<<<<<< HEAD
-				return UnityEngine.XR.XRSettings.enabled;
-			}
-		}
-=======
 #if ENABLE_VR && UNITY_EDITOR && !UNITY_2020_1_OR_NEWER
                 return UnityEditorInternal.VR.VREditor.GetVREnabledOnTargetGroup(BuildPipeline.GetBuildTargetGroup(EditorUserBuildSettings.activeBuildTarget));
 #elif UNITY_XBOXONE || !ENABLE_VR
@@ -853,7 +848,6 @@
 #endif
             }
         }
->>>>>>> a684f94e
 
         /// <summary>
         /// Returns <c>true</c> if the target platform is Android and the selected API is OpenGL,
