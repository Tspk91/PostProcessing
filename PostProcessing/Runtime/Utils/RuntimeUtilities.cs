--- conflicted
+++ resolved
@@ -364,31 +364,6 @@
             #endif
         }
 
-        public static void BlitFullscreenTriangleFromTexArray(this CommandBuffer cmd, RenderTargetIdentifier source, RenderTargetIdentifier destination, PropertySheet propertySheet, int pass, bool clear = false, int depthSlice = -1)
-        {
-            cmd.SetGlobalTexture(ShaderIDs.MainTex, source);
-            cmd.SetGlobalInt(ShaderIDs.DepthSlice, depthSlice);
-            cmd.SetRenderTargetWithLoadStoreAction(destination, RenderBufferLoadAction.DontCare, RenderBufferStoreAction.Store);
-
-            if (clear)
-                cmd.ClearRenderTarget(true, true, Color.clear);
-
-            cmd.DrawMesh(fullscreenTriangle, Matrix4x4.identity, propertySheet.material, 0, pass, propertySheet.properties);
-        }
-
-        public static void BlitFullscreenTriangleToTexArray(this CommandBuffer cmd, RenderTargetIdentifier source, RenderTargetIdentifier destination, PropertySheet propertySheet, int pass, bool clear = false, int depthSlice = -1)
-        {
-            cmd.SetGlobalTexture(ShaderIDs.MainTex, source);
-            cmd.SetGlobalInt(ShaderIDs.DepthSlice, depthSlice);
-            cmd.SetRenderTarget(destination, 0, CubemapFace.Unknown, -1);
-
-            if (clear)
-                cmd.ClearRenderTarget(true, true, Color.clear);
-
-            cmd.DrawMesh(fullscreenTriangle, Matrix4x4.identity, propertySheet.material, 0, pass, propertySheet.properties);
-        }
-
-<<<<<<< HEAD
         public static void BlitFullscreenTriangleFromDoubleWide(this CommandBuffer cmd, RenderTargetIdentifier source, RenderTargetIdentifier destination, Material material, int pass, int eye)
         {
             Vector4 uvScaleOffset = new Vector4(0.5f, 1.0f, 0, 0);
@@ -410,10 +385,31 @@
             cmd.BlitFullscreenTriangle(source, destination, propertySheet, 0);
         }
 
-        public static void BlitFullscreenTriangle(this CommandBuffer cmd, RenderTargetIdentifier source, RenderTargetIdentifier destination, RenderTargetIdentifier depth, PropertySheet propertySheet, int pass, bool clear = false)
-=======
+        public static void BlitFullscreenTriangleFromTexArray(this CommandBuffer cmd, RenderTargetIdentifier source, RenderTargetIdentifier destination, PropertySheet propertySheet, int pass, bool clear = false, int depthSlice = -1)
+        {
+            cmd.SetGlobalTexture(ShaderIDs.MainTex, source);
+            cmd.SetGlobalInt(ShaderIDs.DepthSlice, depthSlice);
+            cmd.SetRenderTargetWithLoadStoreAction(destination, RenderBufferLoadAction.DontCare, RenderBufferStoreAction.Store);
+
+            if (clear)
+                cmd.ClearRenderTarget(true, true, Color.clear);
+
+            cmd.DrawMesh(fullscreenTriangle, Matrix4x4.identity, propertySheet.material, 0, pass, propertySheet.properties);
+        }
+
+        public static void BlitFullscreenTriangleToTexArray(this CommandBuffer cmd, RenderTargetIdentifier source, RenderTargetIdentifier destination, PropertySheet propertySheet, int pass, bool clear = false, int depthSlice = -1)
+        {
+            cmd.SetGlobalTexture(ShaderIDs.MainTex, source);
+            cmd.SetGlobalInt(ShaderIDs.DepthSlice, depthSlice);
+            cmd.SetRenderTarget(destination, 0, CubemapFace.Unknown, -1);
+
+            if (clear)
+                cmd.ClearRenderTarget(true, true, Color.clear);
+
+            cmd.DrawMesh(fullscreenTriangle, Matrix4x4.identity, propertySheet.material, 0, pass, propertySheet.properties);
+        }
+
         public static void BlitFullscreenTriangle(this CommandBuffer cmd, RenderTargetIdentifier source, RenderTargetIdentifier destination, RenderTargetIdentifier depth, PropertySheet propertySheet, int pass, bool clear = false, Rect? viewport = null)
->>>>>>> 15f38bd2
         {
             cmd.SetGlobalTexture(ShaderIDs.MainTex, source);
             
