--- conflicted
+++ resolved
@@ -79,21 +79,15 @@
             {
 #if UNITY_2017_1_OR_NEWER
                 state &= SystemInfo.supportsComputeShaders
-<<<<<<< HEAD
                       && context.resources.shaders.multiScaleAO
                       && context.resources.shaders.multiScaleAO.isSupported
                       && context.resources.computeShaders.multiScaleAODownsample1
                       && context.resources.computeShaders.multiScaleAODownsample2
                       && context.resources.computeShaders.multiScaleAORender
                       && context.resources.computeShaders.multiScaleAOUpsample
-                      && SystemInfo.SupportsRenderTextureFormat(RenderTextureFormat.RFloat)
-                      && SystemInfo.SupportsRenderTextureFormat(RenderTextureFormat.RHalf)
-                      && SystemInfo.SupportsRenderTextureFormat(RenderTextureFormat.R8);
-=======
                       && RenderTextureFormat.RFloat.IsSupported()
                       && RenderTextureFormat.RHalf.IsSupported()
                       && RenderTextureFormat.R8.IsSupported();
->>>>>>> a184bf0a
 #else
                 state = false;
 #endif
