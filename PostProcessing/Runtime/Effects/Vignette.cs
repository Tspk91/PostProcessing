--- conflicted
+++ resolved
@@ -99,12 +99,7 @@
     }
 
     [UnityEngine.Scripting.Preserve]
-<<<<<<< HEAD
-#endif
     /*internal*/public sealed class VignetteRenderer : PostProcessEffectRenderer<Vignette>, IUpdatableRenderer
-=======
-    internal sealed class VignetteRenderer : PostProcessEffectRenderer<Vignette>
->>>>>>> a684f94e
     {
         public override void Render(PostProcessRenderContext context)
         {
